import {
  StoreGetProductsParams,
  StorePostSearchReq,
  StorePostSearchRes,
  StoreProductsListRes,
<<<<<<< HEAD
=======
  StoreProductsRes,
>>>>>>> e8a42154
} from "@medusajs/medusa"
import { AxiosPromise } from "axios"
import BaseResource from "./base"
import ProductVariantsResource from "./product-variants"

class ProductsResource extends BaseResource {
  public variants = new ProductVariantsResource(this.client)

  /**
   * @description Retrieves a single Product
   * @param {string} id is required
   * @return {AxiosPromise<StoreProductsRes>}
   */
<<<<<<< HEAD
  retrieve(id: string): AxiosPromise<StoreGetProductsRes> {
=======
  retrieve(id: string): AxiosPromise<StoreProductsRes> {
>>>>>>> e8a42154
    const path = `/store/products/${id}`
    return this.client.request("GET", path)
  }

  /**
   * @description Searches for products
   * @param {StorePostSearchReq} searchOptions is required
   * @return {AxiosPromise<StorePostSearchRes>}
   */
  search(searchOptions: StorePostSearchReq): AxiosPromise<StorePostSearchRes> {
    const path = `/store/products/search`
    return this.client.request("POST", path, searchOptions)
  }

  /**
   * @description Retrieves a list of products
   * @param {StoreGetProductsParams} query is optional. Can contain a limit and offset for the returned list
   * @return {AxiosPromise<StoreProductsListRes>}
   */
<<<<<<< HEAD
  list(query?: StoreGetProductsReq): AxiosPromise<StoreProductsListRes> {
=======
  list(query?: StoreGetProductsParams): AxiosPromise<StoreProductsListRes> {
>>>>>>> e8a42154
    let path = `/store/products`

    if (query) {
      const queryString = Object.entries(query).map(([key, value]) => {
        return `${key}=${value}`
      })

      path = `/store/products?${queryString.join("&")}`
    }

    return this.client.request("GET", path)
  }
}

export default ProductsResource<|MERGE_RESOLUTION|>--- conflicted
+++ resolved
@@ -3,10 +3,7 @@
   StorePostSearchReq,
   StorePostSearchRes,
   StoreProductsListRes,
-<<<<<<< HEAD
-=======
   StoreProductsRes,
->>>>>>> e8a42154
 } from "@medusajs/medusa"
 import { AxiosPromise } from "axios"
 import BaseResource from "./base"
@@ -20,11 +17,7 @@
    * @param {string} id is required
    * @return {AxiosPromise<StoreProductsRes>}
    */
-<<<<<<< HEAD
-  retrieve(id: string): AxiosPromise<StoreGetProductsRes> {
-=======
   retrieve(id: string): AxiosPromise<StoreProductsRes> {
->>>>>>> e8a42154
     const path = `/store/products/${id}`
     return this.client.request("GET", path)
   }
@@ -44,11 +37,7 @@
    * @param {StoreGetProductsParams} query is optional. Can contain a limit and offset for the returned list
    * @return {AxiosPromise<StoreProductsListRes>}
    */
-<<<<<<< HEAD
-  list(query?: StoreGetProductsReq): AxiosPromise<StoreProductsListRes> {
-=======
   list(query?: StoreGetProductsParams): AxiosPromise<StoreProductsListRes> {
->>>>>>> e8a42154
     let path = `/store/products`
 
     if (query) {
