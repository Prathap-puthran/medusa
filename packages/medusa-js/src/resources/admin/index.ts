--- conflicted
+++ resolved
@@ -2,25 +2,19 @@
 import AdminAuthResource from "./auth"
 import AdminCustomersResource from "./customers"
 import AdminDiscountsResource from "./discounts"
-<<<<<<< HEAD
 import AdminDraftOrdersResource from "./draft-orders"
 import AdminGiftCardsResource from "./gift-cards"
-=======
 import AdminInvitesResource from "./invites"
 import AdminNotesResource from "./notes"
->>>>>>> 006e67ee
 
 class Admin extends BaseResource {
   public auth = new AdminAuthResource(this.client)
   public customers = new AdminCustomersResource(this.client)
   public discounts = new AdminDiscountsResource(this.client)
-<<<<<<< HEAD
   public draftOrders = new AdminDraftOrdersResource(this.client)
   public giftCards = new AdminGiftCardsResource(this.client)
-=======
   public invites = new AdminInvitesResource(this.client)
   public notes = new AdminNotesResource(this.client)
->>>>>>> 006e67ee
 }
 
 export default Admin