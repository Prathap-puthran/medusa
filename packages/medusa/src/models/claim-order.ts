--- conflicted
+++ resolved
@@ -134,11 +134,7 @@
   @DeleteDateColumn({ type: "timestamptz" })
   deleted_at: Date
 
-<<<<<<< HEAD
   @Column({ type: "boolean", nullable: true})
-=======
-  @Column({ type: "boolean"})
->>>>>>> b47be51d
   no_notification: Boolean
 
   @Column({ type: "jsonb", nullable: true })
@@ -230,6 +226,8 @@
  *   deleted_at:
  *     type: string
  *     format: date-time
+ *   no_notification:
+ *     type: boolean
  *   metadata:
  *     type: object
  */