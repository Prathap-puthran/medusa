--- conflicted
+++ resolved
@@ -16,11 +16,8 @@
 }
 
 export * from "./routes/store/carts"
-<<<<<<< HEAD
 export * from "./routes/store/swaps"
-=======
 export * from "./routes/store/return-reasons"
 export * from "./routes/store/returns"
 export * from "./routes/store/shipping-options"
-export * from "./routes/store/variants"
->>>>>>> ba5a8c2b
+export * from "./routes/store/variants"