import { Router } from "express"
import middlewares from "../../../middlewares"

const route = Router()

export default (app, container) => {
  const middlewareService = container.resolve("middlewareService")

  app.use("/customers", route)
  route.param("id", middlewares.wrap(require("./authorize-customer").default))

  // Inject plugin routes
  const routers = middlewareService.getRouters("store/customers")
  for (const router of routers) {
    route.use("/", router)
  }

  route.post("/", middlewares.wrap(require("./create-customer").default))

  route.post(
    "/password-reset",
    middlewares.wrap(require("./reset-password").default)
  )

  route.post(
    "/password-token",
    middlewares.wrap(require("./reset-password-token").default)
  )

  // Authenticated endpoints
  route.use(middlewares.authenticate())

  route.get("/:id", middlewares.wrap(require("./get-customer").default))
  route.post("/:id", middlewares.wrap(require("./update-customer").default))

  route.get("/:id/orders", middlewares.wrap(require("./list-orders").default))

  route.post(
    "/:id/addresses",
    middlewares.wrap(require("./create-address").default)
  )

  route.post(
    "/:id/addresses/:address_id",
    middlewares.wrap(require("./update-address").default)
  )

  route.delete(
    "/:id/addresses/:address_id",
    middlewares.wrap(require("./delete-address").default)
  )

  route.get(
    "/:id/payment-methods",
    middlewares.wrap(require("./get-payment-methods").default)
  )

  return app
}

<<<<<<< HEAD
export const defaultRelations = ["shipping_addresses"]
=======
export const defaultRelations = ["shipping_addresses", "billing_address"]
>>>>>>> f96d0d3a

export const defaultFields = [
  "id",
  "email",
  "first_name",
  "last_name",
  "billing_address_id",
  "phone",
  "has_account",
  "created_at",
  "updated_at",
  "deleted_at",
  "metadata",
]

export const allowedRelations = [
  "shipping_addresses",
  "billing_address",
  "orders",
]

export const allowedFields = [
  "id",
  "email",
  "first_name",
  "last_name",
  "billing_address_id",
  "phone",
  "has_account",
  "created_at",
  "updated_at",
  "deleted_at",
  "metadata",
]<|MERGE_RESOLUTION|>--- conflicted
+++ resolved
@@ -58,11 +58,7 @@
   return app
 }
 
-<<<<<<< HEAD
-export const defaultRelations = ["shipping_addresses"]
-=======
 export const defaultRelations = ["shipping_addresses", "billing_address"]
->>>>>>> f96d0d3a
 
 export const defaultFields = [
   "id",
