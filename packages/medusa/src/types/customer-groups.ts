--- conflicted
+++ resolved
@@ -1,9 +1,4 @@
-<<<<<<< HEAD
-import { IsString } from "class-validator"
-import { ValidateNested } from "class-validator"
-=======
 import { IsString, ValidateNested } from "class-validator"
->>>>>>> 562a1b42
 import { IsType } from "../utils/validators/is-type"
 
 import { StringComparisonOperator } from "./common"
