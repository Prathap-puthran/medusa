{
  "name": "api",
  "version": "1.0.0",
  "main": "index.js",
  "license": "MIT",
  "scripts": {
    "test": "jest --silent=false",
    "build": "babel src -d dist --extensions \".ts,.js\""
  },
  "dependencies": {
<<<<<<< HEAD
    "@medusajs/medusa": "1.1.64-dev-1645193017120",
    "medusa-interfaces": "1.1.34-dev-1645193017120",
=======
    "@medusajs/medusa": "1.2.0-dev-1646213107704",
    "faker": "^5.5.3",
    "medusa-interfaces": "1.2.0-dev-1646213107704",
>>>>>>> 93426bfc
    "typeorm": "^0.2.31"
  },
  "devDependencies": {
    "@babel/cli": "^7.12.10",
    "@babel/core": "^7.12.10",
    "@babel/node": "^7.12.10",
<<<<<<< HEAD
    "babel-preset-medusa-package": "1.1.19-dev-1645193017120",
=======
    "babel-preset-medusa-package": "1.1.19-dev-1646213107704",
>>>>>>> 93426bfc
    "jest": "^26.6.3"
  }
}<|MERGE_RESOLUTION|>--- conflicted
+++ resolved
@@ -8,25 +8,16 @@
     "build": "babel src -d dist --extensions \".ts,.js\""
   },
   "dependencies": {
-<<<<<<< HEAD
-    "@medusajs/medusa": "1.1.64-dev-1645193017120",
-    "medusa-interfaces": "1.1.34-dev-1645193017120",
-=======
     "@medusajs/medusa": "1.2.0-dev-1646213107704",
     "faker": "^5.5.3",
     "medusa-interfaces": "1.2.0-dev-1646213107704",
->>>>>>> 93426bfc
     "typeorm": "^0.2.31"
   },
   "devDependencies": {
     "@babel/cli": "^7.12.10",
     "@babel/core": "^7.12.10",
     "@babel/node": "^7.12.10",
-<<<<<<< HEAD
-    "babel-preset-medusa-package": "1.1.19-dev-1645193017120",
-=======
     "babel-preset-medusa-package": "1.1.19-dev-1646213107704",
->>>>>>> 93426bfc
     "jest": "^26.6.3"
   }
 }