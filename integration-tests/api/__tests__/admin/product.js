--- conflicted
+++ resolved
@@ -179,23 +179,18 @@
       }
     })
 
-<<<<<<< HEAD
     it("doesn't expand collection and types", async () => {
       const api = useApi()
 
       const notExpected = [
-        expect.objectContaining({ collection: expect.any(Object), type: expect.any(Object) }),
+        expect.objectContaining({
+          collection: expect.any(Object),
+          type: expect.any(Object),
+        }),
       ]
 
       const response = await api
         .get("/admin/products?status[]=published,proposed&expand=tags", {
-=======
-    it("returns a list of deleted products with free text query", async () => {
-      const api = useApi()
-
-      const response = await api
-        .get("/admin/products?deleted_at[gt]=01-26-1990&q=test", {
->>>>>>> d1b8f4b5
           headers: {
             Authorization: "Bearer test_token",
           },
@@ -207,7 +202,6 @@
       expect(response.status).toEqual(200)
       expect(response.data.products).toEqual([
         expect.objectContaining({
-<<<<<<< HEAD
           id: "test-product_filtering_1",
           status: "proposed",
         }),
@@ -224,8 +218,22 @@
       }
     })
 
-
-=======
+    it("returns a list of deleted products with free text query", async () => {
+      const api = useApi()
+
+      const response = await api
+        .get("/admin/products?deleted_at[gt]=01-26-1990&q=test", {
+          headers: {
+            Authorization: "Bearer test_token",
+          },
+        })
+        .catch((err) => {
+          console.log(err)
+        })
+
+      expect(response.status).toEqual(200)
+      expect(response.data.products).toEqual([
+        expect.objectContaining({
           id: "test-product_filtering_4",
         }),
       ])
@@ -252,7 +260,6 @@
       ])
     })
 
->>>>>>> d1b8f4b5
     it("returns a list of products in collection", async () => {
       const api = useApi()
 
