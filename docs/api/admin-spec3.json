{
  "openapi": "3.0.0",
  "info": {
    "version": "1.0.0",
    "title": "Medusa Admin API",
    "license": {
      "name": "MIT"
    }
  },
  "tags": [
    {
      "name": "Auth",
      "description": "Auth endpoints allows authorization of admin Users and manages their sessions."
    },
    {
      "name": "Collection",
      "x-resourceId": "product_collection"
    },
    {
      "name": "Customer",
      "x-resourceId": "customer"
    },
    {
      "name": "Discount",
      "x-resourceId": "discount"
    },
    {
      "name": "Gift Card",
      "x-resourceId": "gift_card"
    },
    {
      "name": "Notification",
      "x-resourceId": "notification"
    },
    {
      "name": "Order",
      "x-resourceId": "order"
    },
    {
      "name": "Product",
      "x-resourceId": "product"
    },
    {
      "name": "Region",
      "x-resourceId": "region"
    },
    {
      "name": "Return",
      "x-resourceId": "return"
    },
    {
      "name": "Shipping Option",
      "x-resourceId": "shipping_option"
    },
    {
      "name": "Shipping Profile",
      "x-resourceId": "shipping_profile"
    },
    {
      "name": "Swap",
      "x-resourceId": "swap"
    },
    {
      "name": "Product Variant",
      "x-resourceId": "product_variant"
    }
  ],
  "servers": [
    {
      "url": "https://api.medusa-commerce.com/admin"
    }
  ],
  "paths": {
<<<<<<< HEAD
=======
<<<<<<< HEAD
=======
>>>>>>> 31d5bb01
    "/auth": {
      "post": {
        "operationId": "PostAuth",
        "summary": "Authenticate a User",
        "description": "Logs a User in and authorizes them to manage Store settings.",
        "parameters": [],
        "tags": [
          "Auth"
        ],
        "responses": {
          "200": {
            "description": "OK",
            "content": {
              "application/json": {
                "schema": {
                  "properties": {
<<<<<<< HEAD
                    "customer": {
=======
                    "user": {
>>>>>>> 31d5bb01
                      "$ref": "#/components/schemas/user"
                    }
                  }
                }
              }
            }
          }
        },
        "requestBody": {
          "content": {
            "application/json": {
              "schema": {
                "type": "object",
                "required": [
                  "email",
                  "password"
                ],
                "properties": {
                  "email": {
                    "type": "string",
                    "description": "The User's email."
                  },
                  "password": {
                    "type": "string",
                    "description": "The User's password."
                  }
                }
              }
            }
          }
        }
      },
      "get": {
        "operationId": "GetAuth",
        "summary": "Get Session",
        "description": "Gets the currently logged in User.",
        "tags": [
          "Auth"
        ],
        "responses": {
          "200": {
            "description": "OK",
            "content": {
              "application/json": {
                "schema": {
                  "properties": {
<<<<<<< HEAD
                    "customer": {
=======
                    "user": {
>>>>>>> 31d5bb01
                      "$ref": "#/components/schemas/user"
                    }
                  }
                }
              }
            }
          }
        }
      }
    },
<<<<<<< HEAD
=======
>>>>>>> origin/master
>>>>>>> 31d5bb01
    "/collections": {
      "post": {
        "operationId": "PostCollections",
        "summary": "Create a Product Collection",
        "description": "Creates a Product Collection.",
        "requestBody": {
          "content": {
            "application/json": {
              "schema": {
                "required": [
                  "title"
                ],
                "properties": {
                  "title": {
                    "type": "string",
                    "description": "The title to identify the Collection by."
                  },
                  "handle": {
                    "type": "string",
                    "description": "An optional handle to be used in slugs, if none is provided we will kebab-case the title."
                  },
                  "metadata": {
                    "description": "An optional set of key-value pairs to hold additional information.",
                    "type": "object"
                  }
                }
              }
            }
          }
        },
        "tags": [
          "Collection"
        ],
        "responses": {
          "200": {
            "description": "OK",
            "content": {
              "application/json": {
                "schema": {
                  "properties": {
                    "collection": {
                      "$ref": "#/components/schemas/product_collection"
                    }
                  }
                }
              }
            }
          }
        }
      },
      "get": {
        "operationId": "GetCollections",
        "summary": "List Product Collections",
        "description": "Retrieve a list of Product Collection.",
        "tags": [
          "Collection"
        ],
        "responses": {
          "200": {
            "description": "OK",
            "content": {
              "application/json": {
                "schema": {
                  "properties": {
                    "collection": {
                      "$ref": "#/components/schemas/product_collection"
                    }
                  }
                }
              }
            }
          }
        }
      }
    },
    "/collections/{id}": {
      "delete": {
        "operationId": "DeleteCollectionsCollection",
        "summary": "Delete a Product Collection",
        "description": "Deletes a Product Collection.",
        "parameters": [
          {
            "in": "path",
            "name": "id",
            "required": true,
            "description": "The id of the Collection.",
            "schema": {
              "type": "string"
            }
          }
        ],
        "tags": [
          "Collection"
        ],
        "responses": {
          "200": {
            "description": "OK",
            "content": {
              "application/json": {
                "schema": {
                  "properties": {
                    "id": {
                      "type": "string",
                      "description": "The id of the deleted Collection"
                    },
                    "object": {
                      "type": "string",
                      "description": "The type of the object that was deleted."
                    },
                    "deleted": {
                      "type": "boolean"
                    }
                  }
                }
              }
            }
          }
        }
      },
      "get": {
        "operationId": "GetCollectionsCollection",
        "summary": "Retrieve a Product Collection",
        "description": "Retrieves a Product Collection.",
        "parameters": [
          {
            "in": "path",
            "name": "id",
            "required": true,
            "description": "The id of the Product Collection",
            "schema": {
              "type": "string"
            }
          }
        ],
        "tags": [
          "Collection"
        ],
        "responses": {
          "200": {
            "description": "OK",
            "content": {
              "application/json": {
                "schema": {
                  "properties": {
                    "collection": {
                      "$ref": "#/components/schemas/product_collection"
                    }
                  }
                }
              }
            }
          }
        }
      },
      "post": {
        "operationId": "PostCollectionsCollection",
        "summary": "Update a Product Collection",
        "description": "Updates a Product Collection.",
        "parameters": [
          {
            "in": "path",
            "name": "id",
            "required": true,
            "description": "The id of the Collection.",
            "schema": {
              "type": "string"
            }
          }
        ],
        "requestBody": {
          "content": {
            "application/json": {
              "schema": {
                "properties": {
                  "title": {
                    "type": "string",
                    "description": "The title to identify the Collection by."
                  },
                  "handle": {
                    "type": "string",
                    "description": "An optional handle to be used in slugs, if none is provided we will kebab-case the title."
                  },
                  "metadata": {
                    "description": "An optional set of key-value pairs to hold additional information.",
                    "type": "object"
                  }
                }
              }
            }
          }
        },
        "tags": [
          "Collection"
        ],
        "responses": {
          "200": {
            "description": "OK",
            "content": {
              "application/json": {
                "schema": {
                  "properties": {
                    "collection": {
                      "$ref": "#/components/schemas/product_collection"
                    }
                  }
                }
              }
            }
          }
        }
      }
    },
    "/customers": {
      "post": {
        "operationId": "PostCustomers",
        "summary": "Create a Customer",
        "description": "Creates a Customer.",
        "parameters": [],
        "tags": [
          "Customer"
        ],
        "responses": {
          "200": {
            "description": "OK",
            "content": {
              "application/json": {
                "schema": {
                  "properties": {
                    "customer": {
                      "$ref": "#/components/schemas/customer"
                    }
                  }
                }
              }
            }
          }
        },
        "requestBody": {
          "content": {
            "application/json": {
              "schema": {
                "type": "object",
                "required": [
                  "email",
                  "first_name",
                  "last_name"
                ],
                "properties": {
                  "email": {
                    "type": "string",
                    "description": "The Customer's email address."
                  },
                  "first_name": {
                    "type": "string",
                    "description": "The Customer's first name."
                  },
                  "last_name": {
                    "type": "string",
                    "description": "The Customer's last name."
                  },
                  "phone": {
                    "type": "string",
                    "description": "The Customer's phone number."
                  }
                }
              }
            }
          }
        }
      },
      "get": {
        "operationId": "GetCustomers",
        "summary": "List Customers",
        "description": "Retrieves a list of Customers.",
        "tags": [
          "Customer"
        ],
        "responses": {
          "200": {
            "description": "OK",
            "content": {
              "application/json": {
                "schema": {
                  "properties": {
                    "customer": {
                      "$ref": "#/components/schemas/customer"
                    }
                  }
                }
              }
            }
          }
        }
      }
    },
    "/customers/{id}": {
      "get": {
        "operationId": "GetCustomersCustomer",
        "summary": "Retrieve a Customer",
        "description": "Retrieves a Customer.",
        "parameters": [
          {
            "in": "path",
            "name": "id",
            "required": true,
            "description": "The id of the Customer.",
            "schema": {
              "type": "string"
            }
          }
        ],
        "tags": [
          "Customer"
        ],
        "responses": {
          "200": {
            "description": "OK",
            "content": {
              "application/json": {
                "schema": {
                  "properties": {
                    "customer": {
                      "$ref": "#/components/schemas/customer"
                    }
                  }
                }
              }
            }
          }
        }
      },
      "post": {
        "operationId": "PostCustomersCustomer",
        "summary": "Update a Customer",
        "description": "Updates a Customer.",
        "parameters": [
          {
            "in": "path",
            "name": "id",
            "required": true,
            "description": "The id of the Customer.",
            "schema": {
              "type": "string"
            }
          }
        ],
        "requestBody": {
          "content": {
            "application/json": {
              "schema": {
                "properties": {
                  "first_name": {
                    "type": "string",
                    "description": "The Customer's first name."
                  },
                  "last_name": {
                    "type": "string",
                    "description": "The Customer's last name."
                  },
                  "phone": {
                    "description": "The Customer's phone number.",
                    "type": "object"
                  }
                }
              }
            }
          }
        },
        "tags": [
          "Customer"
        ],
        "responses": {
          "200": {
            "description": "OK",
            "content": {
              "application/json": {
                "schema": {
                  "properties": {
                    "customer": {
                      "$ref": "#/components/schemas/customer"
                    }
                  }
                }
              }
            }
          }
        }
      }
    },
    "/discounts/{id}/regions/{region_id}": {
      "post": {
        "operationId": "PostDiscountsDiscountRegionsRegion",
        "summary": "Adds Region availability",
        "description": "Adds a Region to the list of Regions that a Discount can be used in.",
        "parameters": [
          {
            "in": "path",
            "name": "id",
            "required": true,
            "description": "The id of the Discount.",
            "schema": {
              "type": "string"
            }
          },
          {
            "in": "path",
            "name": "region_id",
            "required": true,
            "description": "The id of the Region.",
            "schema": {
              "type": "string"
            }
          }
        ],
        "tags": [
          "Discount"
        ],
        "responses": {
          "200": {
            "description": "OK",
            "content": {
              "application/json": {
                "schema": {
                  "properties": {
                    "discount": {
                      "$ref": "#/components/schemas/discount"
                    }
                  }
                }
              }
            }
          }
        }
      },
      "delete": {
        "operationId": "DeleteDiscountsDiscountRegionsRegion",
        "summary": "Remove Region availability",
        "description": "Removes a Region from the list of Regions that a Discount can be used in.",
        "parameters": [
          {
            "in": "path",
            "name": "id",
            "required": true,
            "description": "The id of the Discount.",
            "schema": {
              "type": "string"
            }
          },
          {
            "in": "path",
            "name": "region_id",
            "required": true,
            "description": "The id of the Region.",
            "schema": {
              "type": "string"
            }
          }
        ],
        "tags": [
          "Discount"
        ],
        "responses": {
          "200": {
            "description": "OK",
            "content": {
              "application/json": {
                "schema": {
                  "properties": {
                    "discount": {
                      "$ref": "#/components/schemas/discount"
                    }
                  }
                }
              }
            }
          }
        }
      }
    },
    "/discounts/{id}/products/{product_id}": {
      "post": {
        "operationId": "DeleteDiscountsDiscountProductsProduct",
        "summary": "Remove Product availability",
        "description": "Removes a Product from the list of Products that a Discount can be used for.",
        "parameters": [
          {
            "in": "path",
            "name": "id",
            "required": true,
            "description": "The id of the Discount.",
            "schema": {
              "type": "string"
            }
          },
          {
            "in": "path",
            "name": "product_id",
            "required": true,
            "description": "The id of the Product.",
            "schema": {
              "type": "string"
            }
          }
        ],
        "tags": [
          "Discount"
        ],
        "responses": {
          "200": {
            "description": "OK",
            "content": {
              "application/json": {
                "schema": {
                  "properties": {
                    "discount": {
                      "$ref": "#/components/schemas/discount"
                    }
                  }
                }
              }
            }
          }
        }
      }
    },
    "/discounts": {
      "post": {
        "operationId": "PostDiscounts",
        "summary": "Creates a Discount",
        "description": "Creates a Discount with a given set of rules that define how the Discount behaves.",
        "requestBody": {
          "content": {
            "application/json": {
              "schema": {
                "properties": {
                  "code": {
                    "type": "string",
                    "description": "A unique code that will be used to redeem the Discount"
                  },
                  "is_dynamic": {
                    "type": "string",
                    "description": "Whether the Discount should have multiple instances of itself, each with a different code. This can be useful for automatically generated codes that all have to follow a common set of rules."
                  },
                  "rule": {
                    "description": "The Discount Rule that defines how Discounts are calculated",
                    "oneOf": [
                      {
                        "$ref": "#/components/schemas/discount_rule"
                      }
                    ]
                  },
                  "is_disabled": {
                    "type": "boolean",
                    "description": "Whether the Discount code is disabled on creation. You will have to enable it later to make it available to Customers."
                  },
                  "starts_at": {
                    "type": "string",
                    "format": "date-time",
                    "description": "The time at which the Discount should be available."
                  },
                  "ends_at": {
                    "type": "string",
                    "format": "date-time",
                    "description": "The time at which the Discount should no longer be available."
                  },
                  "regions": {
                    "description": "A list of Region ids representing the Regions in which the Discount can be used.",
                    "type": "array",
                    "items": {
                      "type": "string"
                    }
                  },
                  "metadata": {
                    "description": "An optional set of key-value pairs to hold additional information.",
                    "type": "object"
                  }
                }
              }
            }
          }
        },
        "tags": [
          "Discount"
        ],
        "responses": {
          "200": {
            "description": "OK",
            "content": {
              "application/json": {
                "schema": {
                  "properties": {
                    "discount": {
                      "$ref": "#/components/schemas/discount"
                    }
                  }
                }
              }
            }
          }
        }
      },
      "get": {
        "operationId": "GetDiscounts",
        "summary": "List Discounts",
        "description": "Retrieves a list of Discounts",
        "tags": [
          "Discount"
        ],
        "responses": {
          "200": {
            "description": "OK",
            "content": {
              "application/json": {
                "schema": {
                  "properties": {
                    "discount": {
                      "$ref": "#/components/schemas/discount"
                    }
                  }
                }
              }
            }
          }
        }
      }
    },
<<<<<<< HEAD
    "/discounts/{id}/dynamic-codes": {
      "post": {
        "operationId": "PostDiscountsDiscountDynamicCodes",
        "summary": "Create a dynamic Discount code",
        "description": "Creates a unique code that can map to a parent Discount. This is useful if you want to automatically generate codes with the same behaviour.",
        "parameters": [
          {
            "in": "path",
            "name": "id",
            "required": true,
            "description": "The id of the Discount to create the dynamic code from.\"",
            "schema": {
              "type": "string"
=======
    "/gift-cards": {
      "post": {
        "operationId": "PostGiftCards",
        "summary": "Create a Gift Card",
        "description": "Creates a Gift Card that can redeemed by its unique code. The Gift Card is only valid within 1 region.",
        "requestBody": {
          "content": {
            "application/json": {
              "schema": {
                "properties": {
                  "value": {
                    "type": "integer",
                    "description": "The value (excluding VAT) that the Gift Card should represent."
                  },
                  "is_disabled": {
                    "type": "boolean",
                    "description": "Whether the Gift Card is disabled on creation. You will have to enable it later to make it available to Customers."
                  },
                  "ends_at": {
                    "type": "string",
                    "format": "date-time",
                    "description": "The time at which the Gift Card should no longer be available."
                  },
                  "region_id": {
                    "description": "The id of the Region in which the Gift Card can be used.",
                    "type": "array",
                    "items": {
                      "type": "string"
                    }
                  },
                  "metadata": {
                    "description": "An optional set of key-value pairs to hold additional information.",
                    "type": "object"
                  }
                }
              }
>>>>>>> 31d5bb01
            }
          }
        },
        "tags": [
          "Gift Card"
        ],
        "responses": {
          "200": {
            "description": "OK",
            "content": {
              "application/json": {
                "schema": {
                  "properties": {
                    "gift_card": {
                      "$ref": "#/components/schemas/gift_card"
                    }
                  }
                }
              }
            }
          }
        },
        "requestBody": {
          "content": {
            "application/json": {
              "schema": {
                "type": "object",
                "required": [
                  "code"
                ],
                "properties": {
                  "code": {
                    "type": "string",
                    "description": "The unique code that will be used to redeem the Discount."
                  },
                  "metadata": {
                    "type": "object",
                    "description": "An optional set of key-value paris to hold additional information."
                  }
                }
              }
            }
          }
        }
<<<<<<< HEAD
      }
    },
    "/discounts/{id}": {
      "delete": {
        "operationId": "DeleteDiscountsDiscount",
        "summary": "Delete a Discount",
        "description": "Deletes a Discount.",
=======
      },
      "get": {
        "operationId": "GetGiftCards",
        "summary": "List Gift Cards",
        "description": "Retrieves a list of Gift Cards.",
        "tags": [
          "Gift Card"
        ],
        "responses": {
          "200": {
            "description": "OK",
            "content": {
              "application/json": {
                "schema": {
                  "properties": {
                    "gift_cards": {
                      "type": "array",
                      "items": {
                        "$ref": "#/components/schemas/gift_card"
                      }
                    }
                  }
                }
              }
            }
          }
        }
      }
    },
    "/gift-cards/{id}": {
      "delete": {
        "operationId": "DeleteGiftCardsGiftCard",
        "summary": "Delete a Gift Card",
        "description": "Deletes a Gift Card",
>>>>>>> 31d5bb01
        "parameters": [
          {
            "in": "path",
            "name": "id",
            "required": true,
<<<<<<< HEAD
            "description": "The id of the Discount",
=======
            "description": "The id of the Gift Card to delete.",
>>>>>>> 31d5bb01
            "schema": {
              "type": "string"
            }
          }
        ],
        "tags": [
          "Gift Card"
        ],
        "responses": {
          "200": {
            "description": "OK",
            "content": {
              "application/json": {
                "schema": {
                  "properties": {
                    "id": {
                      "type": "string",
<<<<<<< HEAD
                      "description": "The id of the deleted Discount"
=======
                      "description": "The id of the deleted Gift Card"
>>>>>>> 31d5bb01
                    },
                    "object": {
                      "type": "string",
                      "description": "The type of the object that was deleted."
                    },
                    "deleted": {
                      "type": "boolean"
                    }
                  }
                }
              }
            }
          }
        }
      },
      "get": {
<<<<<<< HEAD
        "operationId": "GetDiscountsDiscount",
        "summary": "Retrieve a Discount",
        "description": "Retrieves a Discount",
=======
        "operationId": "GetGiftCardsGiftCard",
        "summary": "Retrieve a Gift Card",
        "description": "Retrieves a Gift Card.",
>>>>>>> 31d5bb01
        "parameters": [
          {
            "in": "path",
            "name": "id",
            "required": true,
<<<<<<< HEAD
            "description": "The id of the Discount",
=======
            "description": "The id of the Gift Card.",
>>>>>>> 31d5bb01
            "schema": {
              "type": "string"
            }
          }
        ],
        "tags": [
          "Gift Card"
        ],
        "responses": {
          "200": {
            "description": "OK",
            "content": {
              "application/json": {
                "schema": {
                  "properties": {
                    "gift_card": {
                      "$ref": "#/components/schemas/gift_card"
                    }
                  }
                }
              }
            }
          }
        }
      },
      "post": {
<<<<<<< HEAD
        "operationId": "PostDiscountsDiscount",
        "summary": "Update a Discount",
        "description": "Updates a Discount with a given set of rules that define how the Discount behaves.",
=======
        "operationId": "PostGiftCardsGiftCard",
        "summary": "Create a Gift Card",
        "description": "Creates a Gift Card that can redeemed by its unique code. The Gift Card is only valid within 1 region.",
>>>>>>> 31d5bb01
        "parameters": [
          {
            "in": "path",
            "name": "id",
            "required": true,
<<<<<<< HEAD
            "description": "The id of the Discount.",
=======
            "description": "The id of the Gift Card.",
>>>>>>> 31d5bb01
            "schema": {
              "type": "string"
            }
          }
        ],
        "requestBody": {
          "content": {
            "application/json": {
              "schema": {
                "properties": {
                  "balance": {
                    "type": "integer",
                    "description": "The value (excluding VAT) that the Gift Card should represent."
                  },
                  "is_disabled": {
                    "type": "boolean",
                    "description": "Whether the Gift Card is disabled on creation. You will have to enable it later to make it available to Customers."
                  },
                  "ends_at": {
                    "type": "string",
                    "format": "date-time",
                    "description": "The time at which the Gift Card should no longer be available."
                  },
                  "region_id": {
                    "description": "The id of the Region in which the Gift Card can be used.",
                    "type": "array",
                    "items": {
                      "type": "string"
                    }
                  }
                }
              }
            }
          }
        },
        "tags": [
          "Gift Card"
        ],
        "responses": {
          "200": {
            "description": "OK",
            "content": {
              "application/json": {
                "schema": {
                  "properties": {
                    "gift_card": {
                      "$ref": "#/components/schemas/gift_card"
                    }
                  }
                }
              }
            }
          }
        }
      }
    },
<<<<<<< HEAD
    "/discounts/{id}/dynamic-codes/{code}": {
      "delete": {
        "operationId": "DeleteDiscountsDiscountDynamicCodesCode",
        "summary": "Delete a dynamic code",
        "description": "Deletes a dynamic code from a Discount.",
        "parameters": [
          {
            "in": "path",
            "name": "id",
            "required": true,
            "description": "The id of the Discount",
            "schema": {
              "type": "string"
            }
          },
          {
            "in": "path",
            "name": "code",
            "required": true,
            "description": "The id of the Discount",
            "schema": {
              "type": "string"
            }
          }
        ],
        "tags": [
          "Discount"
        ],
        "responses": {
          "200": {
            "description": "OK",
            "content": {
              "application/json": {
                "schema": {
                  "properties": {
                    "discount": {
                      "$ref": "#/components/schemas/discount"
                    }
                  }
                }
              }
            }
          }
        }
      }
    },
    "/gift-cards": {
      "post": {
        "operationId": "PostGiftCards",
        "summary": "Create a Gift Card",
        "description": "Creates a Gift Card that can redeemed by its unique code. The Gift Card is only valid within 1 region.",
        "requestBody": {
          "content": {
            "application/json": {
              "schema": {
                "properties": {
                  "value": {
                    "type": "integer",
                    "description": "The value (excluding VAT) that the Gift Card should represent."
                  },
                  "is_disabled": {
                    "type": "boolean",
                    "description": "Whether the Gift Card is disabled on creation. You will have to enable it later to make it available to Customers."
                  },
                  "ends_at": {
                    "type": "string",
                    "format": "date-time",
                    "description": "The time at which the Gift Card should no longer be available."
                  },
                  "region_id": {
                    "description": "The id of the Region in which the Gift Card can be used.",
                    "type": "array",
                    "items": {
                      "type": "string"
                    }
                  },
                  "metadata": {
                    "description": "An optional set of key-value pairs to hold additional information.",
                    "type": "object"
                  }
                }
              }
            }
          }
        },
        "tags": [
          "Gift Card"
=======
    "/notifications": {
      "get": {
        "operationId": "GetNotifications",
        "summary": "List Notifications",
        "description": "Retrieves a list of Notifications.",
        "tags": [
          "Notification"
>>>>>>> 31d5bb01
        ],
        "responses": {
          "200": {
            "description": "OK",
            "content": {
              "application/json": {
                "schema": {
                  "properties": {
<<<<<<< HEAD
                    "gift_card": {
                      "$ref": "#/components/schemas/gift_card"
                    }
                  }
                }
              }
            }
          }
        }
      },
      "get": {
        "operationId": "GetGiftCards",
        "summary": "List Gift Cards",
        "description": "Retrieves a list of Gift Cards.",
        "tags": [
          "Gift Card"
=======
                    "notifications": {
                      "type": "array",
                      "items": {
                        "$ref": "#/components/schemas/notification"
                      }
                    }
                  }
                }
              }
            }
          }
        }
      }
    },
    "/notifications/{id}/resend": {
      "post": {
        "operationId": "PostNotificationsNotificationResend",
        "summary": "Resend Notification",
        "description": "Resends a previously sent notifications, with the same data but optionally to a different address",
        "parameters": [
          {
            "in": "path",
            "name": "id",
            "required": true,
            "description": "The id of the Notification",
            "schema": {
              "type": "string"
            }
          }
        ],
        "tags": [
          "Notification"
>>>>>>> 31d5bb01
        ],
        "responses": {
          "200": {
            "description": "OK",
            "content": {
              "application/json": {
                "schema": {
                  "properties": {
<<<<<<< HEAD
                    "gift_cards": {
                      "type": "array",
                      "items": {
                        "$ref": "#/components/schemas/gift_card"
                      }
                    }
                  }
                }
              }
            }
          }
        }
      }
    },
    "/gift-cards/{id}": {
      "delete": {
        "operationId": "DeleteGiftCardsGiftCard",
        "summary": "Delete a Gift Card",
        "description": "Deletes a Gift Card",
=======
                    "notification": {
                      "$ref": "#/components/schemas/notification"
                    }
                  }
                }
              }
            }
          }
        }
      }
    },
    "/orders/{id}/shipping-methods": {
      "post": {
        "operationId": "PostOrdersOrderShippingMethods",
        "summary": "Add a Shipping Method",
        "description": "Adds a Shipping Method to an Order. If another Shipping Method exists with the same Shipping Profile, the previous Shipping Method will be replaced.",
>>>>>>> 31d5bb01
        "parameters": [
          {
            "in": "path",
            "name": "id",
            "required": true,
<<<<<<< HEAD
            "description": "The id of the Gift Card to delete.",
=======
            "description": "The id of the Order.",
>>>>>>> 31d5bb01
            "schema": {
              "type": "string"
            }
          }
        ],
        "tags": [
<<<<<<< HEAD
          "Gift Card"
=======
          "Order"
>>>>>>> 31d5bb01
        ],
        "responses": {
          "200": {
            "description": "OK",
            "content": {
              "application/json": {
                "schema": {
                  "properties": {
<<<<<<< HEAD
                    "id": {
                      "type": "string",
                      "description": "The id of the deleted Gift Card"
                    },
                    "object": {
                      "type": "string",
                      "description": "The type of the object that was deleted."
                    },
                    "deleted": {
                      "type": "boolean"
=======
                    "order": {
                      "$ref": "#/components/schemas/order"
>>>>>>> 31d5bb01
                    }
                  }
                }
              }
            }
          }
        },
        "requestBody": {
          "content": {
            "application/json": {
              "schema": {
                "type": "object",
                "required": [
                  "price",
                  "option_id",
                  "data"
                ],
                "properties": {
                  "price": {
                    "type": "integer",
                    "description": "The price (excluding VAT) that should be charged for the Shipping Method"
                  },
                  "option_id": {
                    "type": "string",
                    "description": "The id of the Shipping Option to create the Shipping Method from."
                  },
                  "data": {
                    "type": "object",
                    "description": "The data required for the Shipping Option to create a Shipping Method. This will depend on the Fulfillment Provider."
                  }
                }
              }
            }
          }
        }
<<<<<<< HEAD
      },
      "get": {
        "operationId": "GetGiftCardsGiftCard",
        "summary": "Retrieve a Gift Card",
        "description": "Retrieves a Gift Card.",
=======
      }
    },
    "/orders/{id}/cancel": {
      "post": {
        "operationId": "PostOrdersOrderCancel",
        "summary": "Cancel an Order",
        "description": "Registers an Order as canceled. This triggers a flow that will cancel any created Fulfillments and Payments, may fail if the Payment or Fulfillment Provider is unable to cancel the Payment/Fulfillment.",
>>>>>>> 31d5bb01
        "parameters": [
          {
            "in": "path",
            "name": "id",
            "required": true,
<<<<<<< HEAD
            "description": "The id of the Gift Card.",
=======
            "description": "The id of the Order.",
>>>>>>> 31d5bb01
            "schema": {
              "type": "string"
            }
          }
        ],
        "tags": [
<<<<<<< HEAD
          "Gift Card"
=======
          "Order"
>>>>>>> 31d5bb01
        ],
        "responses": {
          "200": {
            "description": "OK",
            "content": {
              "application/json": {
                "schema": {
                  "properties": {
<<<<<<< HEAD
                    "gift_card": {
                      "$ref": "#/components/schemas/gift_card"
=======
                    "order": {
                      "$ref": "#/components/schemas/order"
>>>>>>> 31d5bb01
                    }
                  }
                }
              }
            }
          }
        }
      }
    },
    "/orders/{id}/capture": {
      "post": {
<<<<<<< HEAD
        "operationId": "PostGiftCardsGiftCard",
        "summary": "Create a Gift Card",
        "description": "Creates a Gift Card that can redeemed by its unique code. The Gift Card is only valid within 1 region.",
=======
        "operationId": "PostOrdersOrderCapture",
        "summary": "Capture an Order",
        "description": "Captures all the Payments associated with an Order.",
>>>>>>> 31d5bb01
        "parameters": [
          {
            "in": "path",
            "name": "id",
            "required": true,
<<<<<<< HEAD
            "description": "The id of the Gift Card.",
=======
            "description": "The id of the Order.",
>>>>>>> 31d5bb01
            "schema": {
              "type": "string"
            }
          }
        ],
<<<<<<< HEAD
        "requestBody": {
          "content": {
            "application/json": {
              "schema": {
                "properties": {
                  "balance": {
                    "type": "integer",
                    "description": "The value (excluding VAT) that the Gift Card should represent."
                  },
                  "is_disabled": {
                    "type": "boolean",
                    "description": "Whether the Gift Card is disabled on creation. You will have to enable it later to make it available to Customers."
                  },
                  "ends_at": {
                    "type": "string",
                    "format": "date-time",
                    "description": "The time at which the Gift Card should no longer be available."
                  },
                  "region_id": {
                    "description": "The id of the Region in which the Gift Card can be used.",
                    "type": "array",
                    "items": {
                      "type": "string"
                    }
                  },
                  "metadata": {
                    "description": "An optional set of key-value pairs to hold additional information.",
                    "type": "object"
                  }
                }
              }
            }
          }
        },
        "tags": [
          "Gift Card"
=======
        "tags": [
          "Order"
        ],
        "responses": {
          "200": {
            "description": "OK",
            "content": {
              "application/json": {
                "schema": {
                  "properties": {
                    "order": {
                      "$ref": "#/components/schemas/order"
                    }
                  }
                }
              }
            }
          }
        }
      }
    },
    "/orders/{id}/claims/{claim_id}/shipments": {
      "post": {
        "operationId": "PostOrdersOrderClaimsClaimShipments",
        "summary": "Create Claim Shipment",
        "description": "Registers a Claim Fulfillment as shipped.",
        "parameters": [
          {
            "in": "path",
            "name": "id",
            "required": true,
            "description": "The id of the Order.",
            "schema": {
              "type": "string"
            }
          },
          {
            "in": "path",
            "name": "claim_id",
            "required": true,
            "description": "The id of the Claim.",
            "schema": {
              "type": "string"
            }
          }
        ],
<<<<<<< HEAD
        "tags": [
          "Discount"
>>>>>>> 31d5bb01
        ],
        "responses": {
          "200": {
            "description": "OK",
            "content": {
              "application/json": {
                "schema": {
                  "properties": {
<<<<<<< HEAD
                    "gift_card": {
                      "$ref": "#/components/schemas/gift_card"
=======
                    "discount": {
                      "$ref": "#/components/schemas/discount"
=======
        "requestBody": {
          "content": {
            "application/json": {
              "schema": {
                "properties": {
                  "fulfillment_id": {
                    "description": "The id of the Fulfillment.",
                    "type": "string"
                  },
                  "tracking_numbers": {
                    "description": "The tracking numbers for the shipment.",
                    "type": "array",
                    "items": {
                      "type": "string"
>>>>>>> origin/master
>>>>>>> 31d5bb01
                    }
                  }
                }
              }
            }
          }
<<<<<<< HEAD
        }
      }
    },
    "/notifications": {
      "get": {
        "operationId": "GetNotifications",
        "summary": "List Notifications",
        "description": "Retrieves a list of Notifications.",
        "tags": [
          "Notification"
=======
        },
        "tags": [
          "Order"
>>>>>>> origin/master
        ],
        "responses": {
          "200": {
            "description": "OK",
            "content": {
              "application/json": {
                "schema": {
                  "properties": {
<<<<<<< HEAD
                    "notifications": {
                      "type": "array",
                      "items": {
                        "$ref": "#/components/schemas/notification"
                      }
=======
                    "order": {
                      "$ref": "#/components/schemas/order"
>>>>>>> origin/master
                    }
                  }
                }
              }
            }
          }
        }
      }
    },
<<<<<<< HEAD
    "/notifications/{id}/resend": {
      "post": {
        "operationId": "PostNotificationsNotificationResend",
        "summary": "Resend Notification",
        "description": "Resends a previously sent notifications, with the same data but optionally to a different address",
=======
    "/order/{id}/claims": {
      "post": {
        "operationId": "PostOrdersOrderClaims",
        "summary": "Create a Claim",
        "description": "Creates a Claim.",
>>>>>>> origin/master
        "parameters": [
          {
            "in": "path",
            "name": "id",
            "required": true,
<<<<<<< HEAD
            "description": "The id of the Notification",
=======
            "description": "The id of the Order.",
>>>>>>> origin/master
            "schema": {
              "type": "string"
            }
          }
        ],
<<<<<<< HEAD
        "tags": [
          "Notification"
=======
        "requestBody": {
          "content": {
            "application/json": {
              "schema": {
                "properties": {
                  "type": {
                    "description": "The type of the Claim. This will determine how the Claim is treated: `replace` Claims will result in a Fulfillment with new items being created, while a `refund` Claim will refund the amount paid for the claimed items.",
                    "type": "string",
                    "enum": [
                      "replace",
                      "refund"
                    ]
                  },
                  "claim_items": {
                    "description": "The Claim Items that the Claim will consist of.",
                    "type": "array",
                    "items": {
                      "properties": {
                        "item_id": {
                          "description": "The id of the Line Item that will be claimed.",
                          "type": "string"
                        },
                        "quantity": {
                          "description": "The number of items that will be returned",
                          "type": "integer"
                        },
                        "note": {
                          "description": "Short text describing the Claim Item in further detail.",
                          "type": "string"
                        },
                        "reason": {
                          "description": "The reason for the Claim",
                          "type": "string",
                          "enum": [
                            "missing_item",
                            "wrong_item",
                            "production_failure",
                            "other"
                          ]
                        },
                        "tags": {
                          "description": "A list o tags to add to the Claim Item",
                          "type": "array",
                          "items": {
                            "type": "string"
                          }
                        },
                        "images": {
                          "description": "A list of image URL's that will be associated with the Claim",
                          "items": {
                            "type": "string"
                          }
                        }
                      }
                    }
                  },
                  "return_shipping": {
                    "description": "Optional details for the Return Shipping Method, if the items are to be sent back.",
                    "type": "object",
                    "properties": {
                      "option_id": {
                        "type": "string",
                        "description": "The id of the Shipping Option to create the Shipping Method from."
                      },
                      "price": {
                        "type": "integer",
                        "description": "The price to charge for the Shipping Method."
                      }
                    }
                  },
                  "additional_items": {
                    "description": "The new items to send to the Customer when the Claim type is Replace.",
                    "type": "array",
                    "items": {
                      "properties": {
                        "variant_id": {
                          "description": "The id of the Product Variant to ship.",
                          "type": "string"
                        },
                        "quantity": {
                          "description": "The quantity of the Product Variant to ship.",
                          "type": "integer"
                        }
                      }
                    }
                  },
                  "shipping_methods": {
                    "description": "The Shipping Methods to send the additional Line Items with.",
                    "type": "array",
                    "items": {
                      "properties": {
                        "id": {
                          "description": "The id of an existing Shipping Method",
                          "type": "string"
                        },
                        "option_id": {
                          "description": "The id of the Shipping Option to create a Shipping Method from",
                          "type": "string"
                        },
                        "price": {
                          "description": "The price to charge for the Shipping Method",
                          "type": "integer"
                        }
                      }
                    }
                  },
                  "refund_amount": {
                    "description": "The amount to refund the Customer when the Claim type is `refund`.",
                    "type": "integer"
                  },
                  "metadata": {
                    "description": "An optional set of key-value pairs to hold additional information.",
                    "type": "object"
                  }
                }
              }
            }
          }
        },
        "tags": [
          "Order"
>>>>>>> origin/master
        ],
        "responses": {
          "200": {
            "description": "OK",
            "content": {
              "application/json": {
                "schema": {
                  "properties": {
                    "order": {
                      "$ref": "#/components/schemas/order"
                    }
                  }
                }
              }
            }
          }
        }
      }
    },
    "/orders/{id}/fulfillments": {
      "post": {
        "operationId": "PostOrdersOrderFulfillments",
        "summary": "Create a Fulfillment",
        "description": "Creates a Fulfillment of an Order - will notify Fulfillment Providers to prepare a shipment.",
        "parameters": [
          {
            "in": "path",
            "name": "id",
            "required": true,
            "description": "The id of the Order.",
            "schema": {
              "type": "string"
            }
          }
        ],
        "requestBody": {
          "content": {
            "application/json": {
              "schema": {
                "properties": {
                  "items": {
                    "description": "The Line Items to include in the Fulfillment.",
                    "type": "array",
                    "items": {
                      "properties": {
                        "item_id": {
                          "description": "The id of Line Item to fulfill.",
                          "type": "string"
                        },
                        "quantity": {
                          "description": "The quantity of the Line Item to fulfill.",
                          "type": "integer"
                        }
                      }
                    }
                  },
                  "metadata": {
                    "description": "An optional set of key-value pairs to hold additional information.",
                    "type": "object"
                  }
                }
              }
            }
          }
        },
        "tags": [
          "Order"
        ],
        "responses": {
          "200": {
            "description": "OK",
            "content": {
              "application/json": {
                "schema": {
                  "properties": {
                    "order": {
                      "$ref": "#/components/schemas/order"
                    }
                  }
                }
              }
            }
          }
        }
      }
    },
    "/orders/{id}/shipment": {
      "post": {
        "operationId": "PostOrdersOrderShipment",
        "summary": "Create a Shipment",
        "description": "Registers a Fulfillment as shipped.",
        "parameters": [
          {
            "in": "path",
            "name": "id",
            "required": true,
            "description": "The id of the Order.",
            "schema": {
              "type": "string"
            }
          }
        ],
        "requestBody": {
          "content": {
            "application/json": {
              "schema": {
                "properties": {
                  "fulfillment_id": {
                    "description": "The id of the Fulfillment.",
                    "type": "string"
                  },
                  "tracking_numbers": {
                    "description": "The tracking numbers for the shipment.",
                    "type": "array",
                    "items": {
                      "type": "string"
                    }
                  }
                }
              }
            }
          }
        },
        "tags": [
          "Order"
        ],
        "responses": {
          "200": {
            "description": "OK",
            "content": {
              "application/json": {
                "schema": {
                  "properties": {
                    "order": {
                      "$ref": "#/components/schemas/order"
                    }
                  }
                }
              }
            }
          }
        }
      }
    },
    "/orders/{id}/swaps/{swap_id}/shipments": {
      "post": {
        "operationId": "PostOrdersOrderSwapsSwapShipments",
        "summary": "Create Swap Shipment",
        "description": "Registers a Swap Fulfillment as shipped.",
        "parameters": [
          {
            "in": "path",
            "name": "id",
            "required": true,
            "description": "The id of the Order.",
            "schema": {
              "type": "string"
            }
          },
          {
            "in": "path",
            "name": "swap_id",
            "required": true,
            "description": "The id of the Swap.",
            "schema": {
              "type": "string"
            }
          }
        ],
        "requestBody": {
          "content": {
            "application/json": {
              "schema": {
                "properties": {
                  "fulfillment_id": {
                    "description": "The id of the Fulfillment.",
                    "type": "string"
                  },
                  "tracking_numbers": {
                    "description": "The tracking numbers for the shipment.",
                    "type": "array",
                    "items": {
                      "type": "string"
                    }
                  }
                }
              }
            }
          }
        },
        "tags": [
          "Order"
        ],
        "responses": {
          "200": {
            "description": "OK",
            "content": {
              "application/json": {
                "schema": {
                  "properties": {
                    "order": {
                      "$ref": "#/components/schemas/order"
                    }
                  }
                }
              }
            }
          }
        }
      }
    },
    "/order/{id}/swaps": {
      "post": {
        "operationId": "PostOrdersOrderSwaps",
        "summary": "Create a Swap",
        "description": "Creates a Swap. Swaps are used to handle Return of previously purchased goods and Fulfillment of replacements simultaneously.",
        "parameters": [
          {
            "in": "path",
            "name": "id",
            "required": true,
            "description": "The id of the Swap.",
            "schema": {
              "type": "string"
            }
          }
        ],
        "requestBody": {
          "content": {
            "application/json": {
              "schema": {
                "properties": {
                  "return_items": {
                    "description": "The Line Items to return as part of the Swap.",
                    "type": "array",
                    "items": {
                      "properties": {
                        "item_id": {
                          "description": "The id of the Line Item that will be claimed.",
                          "type": "string"
                        },
                        "quantity": {
                          "description": "The number of items that will be returned",
                          "type": "integer"
                        }
                      }
                    }
                  },
                  "return_shipping": {
                    "description": "How the Swap will be returned.",
                    "type": "object",
                    "properties": {
                      "option_id": {
                        "type": "string",
                        "description": "The id of the Shipping Option to create the Shipping Method from."
                      },
                      "price": {
                        "type": "integer",
                        "description": "The price to charge for the Shipping Method."
                      }
                    }
                  },
                  "additional_items": {
                    "description": "The new items to send to the Customer.",
                    "type": "array",
                    "items": {
                      "properties": {
                        "variant_id": {
                          "description": "The id of the Product Variant to ship.",
                          "type": "string"
                        },
                        "quantity": {
                          "description": "The quantity of the Product Variant to ship.",
                          "type": "integer"
                        }
                      }
                    }
                  }
                }
              }
            }
          }
        },
        "tags": [
          "Order"
        ],
        "responses": {
          "200": {
            "description": "OK",
            "content": {
              "application/json": {
                "schema": {
                  "properties": {
                    "order": {
                      "$ref": "#/components/schemas/order"
                    }
                  }
                }
              }
            }
          }
        }
      }
    },
    "/order/{id}/metadata/{key}": {
      "delete": {
        "operationId": "DeleteOrdersOrderMetadataKey",
        "summary": "Delete Metadata",
        "description": "Deletes a metadata key.",
        "parameters": [
          {
            "in": "path",
            "name": "id",
            "required": true,
            "description": "The id of the Order.",
            "schema": {
              "type": "string"
            }
          },
          {
            "in": "path",
            "name": "key",
            "required": true,
            "description": "The metadata key.",
            "schema": {
              "type": "string"
            }
          }
        ],
        "tags": [
          "Order"
        ],
        "responses": {
          "200": {
            "description": "OK",
            "content": {
              "application/json": {
                "schema": {
                  "properties": {
                    "order": {
                      "$ref": "#/components/schemas/order"
                    }
                  }
                }
              }
            }
          }
        }
      }
    },
    "/orders/{id}/claims/{claim_id}/fulfillments": {
      "post": {
        "operationId": "PostOrdersOrderClaimsClaimFulfillments",
        "summary": "Create a Claim Fulfillment",
        "description": "Creates a Fulfillment for a Claim.",
        "parameters": [
          {
            "in": "path",
            "name": "id",
            "required": true,
            "description": "The id of the Order.",
            "schema": {
              "type": "string"
            }
          },
          {
            "in": "path",
            "name": "claim_id",
            "required": true,
            "description": "The id of the Claim.",
            "schema": {
              "type": "string"
            }
          }
        ],
        "requestBody": {
          "content": {
            "application/json": {
              "schema": {
                "properties": {
                  "metadata": {
                    "description": "An optional set of key-value pairs to hold additional information.",
                    "type": "object"
                  }
                }
              }
            }
          }
        },
        "tags": [
          "Order"
        ],
        "responses": {
          "200": {
            "description": "OK",
            "content": {
              "application/json": {
                "schema": {
                  "properties": {
                    "order": {
                      "$ref": "#/components/schemas/order"
                    }
                  }
                }
              }
            }
          }
        }
      }
    },
    "/orders/{id}/swaps/{swap_id}/fulfillments": {
      "post": {
        "operationId": "PostOrdersOrderSwapsSwapFulfillments",
        "summary": "Create a Swap Fulfillment",
        "description": "Creates a Fulfillment for a Swap.",
        "parameters": [
          {
            "in": "path",
            "name": "id",
            "required": true,
            "description": "The id of the Order.",
            "schema": {
              "type": "string"
            }
          },
          {
            "in": "path",
            "name": "swap_id",
            "required": true,
            "description": "The id of the Swap.",
            "schema": {
              "type": "string"
            }
          }
        ],
        "requestBody": {
          "content": {
            "application/json": {
              "schema": {
                "properties": {
                  "metadata": {
                    "description": "An optional set of key-value pairs to hold additional information.",
                    "type": "object"
                  }
                }
              }
            }
          }
        },
        "tags": [
          "Order"
        ],
        "responses": {
          "200": {
            "description": "OK",
            "content": {
              "application/json": {
                "schema": {
                  "properties": {
                    "order": {
                      "$ref": "#/components/schemas/order"
                    }
                  }
                }
              }
            }
          }
        }
      }
    },
    "/orders/{id}": {
      "get": {
        "operationId": "GetOrdersOrder",
        "summary": "Retrieve an Order",
        "description": "Retrieves an Order",
        "parameters": [
          {
            "in": "path",
            "name": "id",
            "required": true,
            "description": "The id of the Order.",
            "schema": {
              "type": "string"
            }
          }
        ],
        "tags": [
          "Order"
        ],
        "responses": {
          "200": {
            "description": "OK",
            "content": {
              "application/json": {
                "schema": {
                  "properties": {
                    "order": {
                      "$ref": "#/components/schemas/order"
                    }
                  }
                }
              }
            }
          }
        }
      }
    },
    "/orders": {
      "get": {
        "operationId": "GetOrders",
        "summary": "List Orders",
        "description": "Retrieves an list of Orders",
        "tags": [
          "Order"
        ],
        "responses": {
          "200": {
            "description": "OK",
            "content": {
              "application/json": {
                "schema": {
                  "properties": {
                    "orders": {
                      "type": "array",
                      "items": {
                        "$ref": "#/components/schemas/order"
                      }
                    }
                  }
                }
              }
            }
          }
        }
      }
    },
    "/orders/{id}/swaps/{swap_id}/process-payment": {
      "post": {
        "operationId": "PostOrdersOrderSwapsSwapProcessPayment",
        "summary": "Process a Swap difference",
        "description": "When there are differences between the returned and shipped Products in a Swap, the difference must be processed. Either a Refund will be issued or a Payment will be captured.",
        "parameters": [
          {
            "in": "path",
            "name": "id",
            "required": true,
            "description": "The id of the Order.",
            "schema": {
              "type": "string"
            }
          },
          {
            "in": "path",
            "name": "swap_id",
            "required": true,
            "description": "The id of the Swap.",
            "schema": {
              "type": "string"
            }
          }
        ],
        "tags": [
          "Order"
        ],
        "responses": {
          "200": {
            "description": "OK",
            "content": {
              "application/json": {
                "schema": {
                  "properties": {
                    "order": {
                      "$ref": "#/components/schemas/order"
                    }
                  }
                }
              }
            }
          }
        }
      }
    },
    "/orders/{id}/returns/{return_id}/receive": {
      "post": {
        "operationId": "PostOrdersOrderReturnsReturnReceive",
        "summary": "Receive a Return",
        "description": "Registers a Return as received.",
        "parameters": [
          {
            "in": "path",
            "name": "id",
            "required": true,
            "description": "The id of the Order.",
            "schema": {
              "type": "string"
            }
          },
          {
            "in": "path",
            "name": "return_id",
            "required": true,
            "description": "The id of the Return.",
            "schema": {
              "type": "string"
            }
          }
        ],
        "requestBody": {
          "content": {
            "application/json": {
              "schema": {
                "properties": {
                  "items": {
                    "description": "The Line Items that have been received.",
                    "type": "array",
                    "items": {
                      "properties": {
                        "item_id": {
                          "description": "The id of the Line Item.",
                          "type": "string"
                        },
                        "quantity": {
                          "description": "The quantity of the Line Item.",
                          "type": "integer"
                        }
                      }
                    }
                  },
                  "refund": {
                    "description": "The amount to refund.",
                    "type": "integer"
                  }
                }
              }
            }
          }
        },
        "tags": [
          "Order"
        ],
        "responses": {
          "200": {
            "description": "OK",
            "content": {
              "application/json": {
                "schema": {
                  "properties": {
                    "order": {
                      "$ref": "#/components/schemas/order"
                    }
                  }
                }
              }
            }
          }
        }
      }
    },
    "/orders/{id}/swaps/{swap_id}/receive": {
      "post": {
        "operationId": "PostOrdersOrderSwapsSwapReceive",
        "summary": "Receive a Swap",
        "description": "Registers a Swap as received.",
        "parameters": [
          {
            "in": "path",
            "name": "id",
            "required": true,
            "description": "The id of the Order.",
            "schema": {
              "type": "string"
            }
          },
          {
            "in": "path",
            "name": "swap_id",
            "required": true,
            "description": "The id of the Swap.",
            "schema": {
              "type": "string"
            }
          }
        ],
        "requestBody": {
          "content": {
            "application/json": {
              "schema": {
                "properties": {
                  "items": {
                    "description": "The Line Items that have been received.",
                    "type": "array",
                    "items": {
                      "properties": {
                        "item_id": {
                          "description": "The id of the Line Item.",
                          "type": "string"
                        },
                        "quantity": {
                          "description": "The quantity of the Line Item.",
                          "type": "integer"
                        }
                      }
                    }
                  }
                }
              }
            }
          }
        },
        "tags": [
          "Order"
        ],
        "responses": {
          "200": {
            "description": "OK",
            "content": {
              "application/json": {
                "schema": {
                  "properties": {
                    "order": {
                      "$ref": "#/components/schemas/order"
                    }
                  }
                }
              }
            }
          }
        }
      }
    },
    "/orders/{id}/refunds": {
      "post": {
        "operationId": "PostOrdersOrderRefunds",
        "summary": "Create a Refund",
        "description": "Issues a Refund.",
        "parameters": [
          {
            "in": "path",
            "name": "id",
            "required": true,
            "description": "The id of the Order.",
            "schema": {
              "type": "string"
            }
          }
        ],
        "requestBody": {
          "content": {
            "application/json": {
              "schema": {
                "required": [
                  "amount",
                  "reason"
                ],
                "properties": {
                  "amount": {
                    "description": "The amount to refund.",
                    "type": "integer"
                  },
                  "reason": {
                    "description": "The reason for the Refund.",
                    "type": "string"
                  },
                  "note": {
                    "description": "A not with additional details about the Refund.",
                    "type": "string"
                  }
                }
              }
            }
          }
        },
        "tags": [
          "Order"
        ],
        "responses": {
          "200": {
            "description": "OK",
            "content": {
              "application/json": {
                "schema": {
                  "properties": {
                    "order": {
                      "$ref": "#/components/schemas/order"
                    }
                  }
                }
              }
            }
          }
        }
      }
    },
    "/orders/{id}/returns": {
      "post": {
        "operationId": "PostOrdersOrderReturns",
        "summary": "Request a Return",
        "description": "Requests a Return. If applicable a return label will be created and other plugins notified.",
        "parameters": [
          {
            "in": "path",
            "name": "id",
            "required": true,
            "description": "The id of the Order.",
            "schema": {
              "type": "string"
            }
          }
        ],
        "requestBody": {
          "content": {
            "application/json": {
              "schema": {
                "properties": {
                  "items": {
                    "description": "The Line Items that will be returned.",
                    "type": "array",
                    "items": {
                      "properties": {
                        "item_id": {
                          "description": "The id of the Line Item.",
                          "type": "string"
                        },
                        "quantity": {
                          "description": "The quantity of the Line Item.",
                          "type": "integer"
                        }
                      }
                    }
                  },
                  "return_shipping": {
                    "description": "The Shipping Method to be used to handle the return shipment.",
                    "type": "object",
                    "properties": {
                      "option_id": {
                        "type": "string",
                        "description": "The id of the Shipping Option to create the Shipping Method from."
                      },
                      "price": {
                        "type": "integer",
                        "description": "The price to charge for the Shipping Method."
                      }
                    }
                  },
                  "receive_now": {
                    "description": "A flag to indicate if the Return should be registerd as received immediately.",
                    "type": "boolean"
                  },
                  "refund": {
                    "description": "The amount to refund.",
                    "type": "integer"
                  }
                }
              }
            }
          }
        },
        "tags": [
          "Order"
        ],
        "responses": {
          "200": {
            "description": "OK",
            "content": {
              "application/json": {
                "schema": {
                  "properties": {
                    "order": {
                      "$ref": "#/components/schemas/order"
                    }
                  }
                }
              }
            }
          }
        }
      }
    },
    "/order/{id}/claims/{claim_id}": {
      "post": {
        "operationId": "PostOrdersOrderClaimsClaim",
        "summary": "Update a Claim",
        "description": "Updates a Claim.",
        "parameters": [
          {
            "in": "path",
            "name": "id",
            "required": true,
            "description": "The id of the Order.",
            "schema": {
              "type": "string"
            }
          },
          {
            "in": "path",
            "name": "claim_id",
            "required": true,
            "description": "The id of the Claim.",
            "schema": {
              "type": "string"
            }
          }
        ],
        "requestBody": {
          "content": {
            "application/json": {
              "schema": {
                "properties": {
                  "claim_items": {
                    "description": "The Claim Items that the Claim will consist of.",
                    "type": "array",
                    "items": {
                      "properties": {
                        "id": {
                          "description": "The id of the Claim Item.",
                          "type": "string"
                        },
                        "item_id": {
                          "description": "The id of the Line Item that will be claimed.",
                          "type": "string"
                        },
                        "quantity": {
                          "description": "The number of items that will be returned",
                          "type": "integer"
                        },
                        "note": {
                          "description": "Short text describing the Claim Item in further detail.",
                          "type": "string"
                        },
                        "reason": {
                          "description": "The reason for the Claim",
                          "type": "string",
                          "enum": [
                            "missing_item",
                            "wrong_item",
                            "production_failure",
                            "other"
                          ]
                        },
                        "tags": {
                          "description": "A list o tags to add to the Claim Item",
                          "type": "array",
                          "items": {
                            "type": "string"
                          }
                        },
                        "images": {
                          "description": "A list of image URL's that will be associated with the Claim",
                          "items": {
                            "type": "string"
                          }
                        }
                      }
                    }
                  },
                  "shipping_methods": {
                    "description": "The Shipping Methods to send the additional Line Items with.",
                    "type": "array",
                    "items": {
                      "properties": {
                        "id": {
                          "description": "The id of an existing Shipping Method",
                          "type": "string"
                        },
                        "option_id": {
                          "description": "The id of the Shipping Option to create a Shipping Method from",
                          "type": "string"
                        },
                        "price": {
                          "description": "The price to charge for the Shipping Method",
                          "type": "integer"
                        }
                      }
                    }
                  },
                  "metadata": {
                    "description": "An optional set of key-value pairs to hold additional information.",
                    "type": "object"
                  }
                }
              }
            }
          }
        },
        "tags": [
          "Order"
        ],
        "responses": {
          "200": {
            "description": "OK",
            "content": {
              "application/json": {
                "schema": {
                  "properties": {
                    "order": {
                      "$ref": "#/components/schemas/order"
                    }
                  }
                }
              }
            }
          }
        }
      }
    },
    "/discounts/{id}/regions/{region_id}": {
      "post": {
        "operationId": "PostDiscountsDiscountRegionsRegion",
        "summary": "Adds Region availability",
        "description": "Adds a Region to the list of Regions that a Discount can be used in.",
        "parameters": [
          {
            "in": "path",
            "name": "id",
            "required": true,
            "description": "The id of the Discount.",
            "schema": {
              "type": "string"
            }
          },
          {
            "in": "path",
            "name": "region_id",
            "required": true,
            "description": "The id of the Region.",
            "schema": {
              "type": "string"
            }
          }
        ],
        "tags": [
          "Discount"
        ],
        "responses": {
          "200": {
            "description": "OK",
            "content": {
              "application/json": {
                "schema": {
                  "properties": {
                    "discount": {
                      "$ref": "#/components/schemas/discount"
                    }
                  }
                }
              }
            }
          }
        }
      },
      "delete": {
        "operationId": "DeleteDiscountsDiscountRegionsRegion",
        "summary": "Remove Region availability",
        "description": "Removes a Region from the list of Regions that a Discount can be used in.",
        "parameters": [
          {
            "in": "path",
            "name": "id",
            "required": true,
            "description": "The id of the Discount.",
            "schema": {
              "type": "string"
            }
          },
          {
            "in": "path",
            "name": "region_id",
            "required": true,
            "description": "The id of the Region.",
            "schema": {
              "type": "string"
            }
          }
        ],
        "tags": [
          "Discount"
        ],
        "responses": {
          "200": {
            "description": "OK",
            "content": {
              "application/json": {
                "schema": {
                  "properties": {
                    "discount": {
                      "$ref": "#/components/schemas/discount"
                    }
                  }
                }
              }
            }
          }
        }
      }
    },
    "/discounts/{id}/products/{product_id}": {
      "post": {
        "operationId": "DeleteDiscountsDiscountProductsProduct",
        "summary": "Remove Product availability",
        "description": "Removes a Product from the list of Products that a Discount can be used for.",
        "parameters": [
          {
            "in": "path",
            "name": "id",
            "required": true,
            "description": "The id of the Discount.",
            "schema": {
              "type": "string"
            }
          },
          {
            "in": "path",
            "name": "product_id",
            "required": true,
            "description": "The id of the Product.",
            "schema": {
              "type": "string"
            }
          }
        ],
        "tags": [
          "Discount"
        ],
        "responses": {
          "200": {
            "description": "OK",
            "content": {
              "application/json": {
                "schema": {
                  "properties": {
                    "discount": {
                      "$ref": "#/components/schemas/discount"
                    }
                  }
                }
              }
            }
          }
        }
      }
    },
    "/discounts": {
      "post": {
        "operationId": "PostDiscounts",
        "summary": "Creates a Discount",
        "description": "Creates a Discount with a given set of rules that define how the Discount behaves.",
        "requestBody": {
          "content": {
            "application/json": {
              "schema": {
                "properties": {
                  "code": {
                    "type": "string",
                    "description": "A unique code that will be used to redeem the Discount"
                  },
                  "is_dynamic": {
                    "type": "string",
                    "description": "Whether the Discount should have multiple instances of itself, each with a different code. This can be useful for automatically generated codes that all have to follow a common set of rules."
                  },
                  "rule": {
                    "description": "The Discount Rule that defines how Discounts are calculated",
                    "oneOf": [
                      {
                        "$ref": "#/components/schemas/discount_rule"
                      }
                    ]
                  },
                  "is_disabled": {
                    "type": "boolean",
                    "description": "Whether the Discount code is disabled on creation. You will have to enable it later to make it available to Customers."
                  },
                  "starts_at": {
                    "type": "string",
                    "format": "date-time",
                    "description": "The time at which the Discount should be available."
                  },
                  "ends_at": {
                    "type": "string",
                    "format": "date-time",
                    "description": "The time at which the Discount should no longer be available."
                  },
                  "regions": {
                    "description": "A list of Region ids representing the Regions in which the Discount can be used.",
                    "type": "array",
                    "items": {
                      "type": "string"
                    }
                  },
                  "metadata": {
                    "description": "An optional set of key-value pairs to hold additional information.",
                    "type": "object"
                  }
                }
              }
            }
          }
        },
        "tags": [
          "Discount"
        ],
        "responses": {
          "200": {
            "description": "OK",
            "content": {
              "application/json": {
                "schema": {
                  "properties": {
                    "discount": {
                      "$ref": "#/components/schemas/discount"
                    }
                  }
                }
              }
            }
          }
        }
      },
      "get": {
        "operationId": "GetDiscounts",
        "summary": "List Discounts",
        "description": "Retrieves a list of Discounts",
        "tags": [
          "Discount"
        ],
        "responses": {
          "200": {
            "description": "OK",
            "content": {
              "application/json": {
                "schema": {
                  "properties": {
                    "discount": {
                      "$ref": "#/components/schemas/discount"
                    }
                  }
                }
              }
            }
          }
        }
      }
    },
    "/discounts/{id}/dynamic-codes": {
      "post": {
        "operationId": "PostDiscountsDiscountDynamicCodes",
        "summary": "Create a dynamic Discount code",
        "description": "Creates a unique code that can map to a parent Discount. This is useful if you want to automatically generate codes with the same behaviour.",
        "parameters": [
          {
            "in": "path",
            "name": "id",
            "required": true,
            "description": "The id of the Discount to create the dynamic code from.\"",
            "schema": {
              "type": "string"
            }
          }
        ],
        "tags": [
          "Discount"
        ],
        "responses": {
          "200": {
            "description": "OK",
            "content": {
              "application/json": {
                "schema": {
                  "properties": {
                    "discount": {
                      "$ref": "#/components/schemas/discount"
                    }
                  }
                }
              }
            }
          }
        },
        "requestBody": {
          "content": {
            "application/json": {
              "schema": {
                "type": "object",
                "required": [
                  "code"
                ],
                "properties": {
                  "code": {
                    "type": "string",
                    "description": "The unique code that will be used to redeem the Discount."
                  },
                  "metadata": {
                    "type": "object",
                    "description": "An optional set of key-value paris to hold additional information."
                  }
                }
              }
            }
          }
        }
      }
    },
    "/discounts/{id}": {
      "delete": {
        "operationId": "DeleteDiscountsDiscount",
        "summary": "Delete a Discount",
        "description": "Deletes a Discount.",
        "parameters": [
          {
            "in": "path",
            "name": "id",
            "required": true,
            "description": "The id of the Discount",
            "schema": {
              "type": "string"
            }
          }
        ],
        "tags": [
          "Discount"
        ],
        "responses": {
          "200": {
            "description": "OK",
            "content": {
              "application/json": {
                "schema": {
                  "properties": {
                    "id": {
                      "type": "string",
                      "description": "The id of the deleted Discount"
                    },
                    "object": {
                      "type": "string",
                      "description": "The type of the object that was deleted."
                    },
                    "deleted": {
                      "type": "boolean"
                    }
                  }
                }
              }
            }
          }
        }
      },
      "get": {
        "operationId": "GetDiscountsDiscount",
        "summary": "Retrieve a Discount",
        "description": "Retrieves a Discount",
        "parameters": [
          {
            "in": "path",
            "name": "id",
            "required": true,
            "description": "The id of the Discount",
            "schema": {
              "type": "string"
            }
          }
        ],
        "tags": [
          "Discount"
        ],
        "responses": {
          "200": {
            "description": "OK",
            "content": {
              "application/json": {
                "schema": {
                  "properties": {
                    "discount": {
                      "$ref": "#/components/schemas/discount"
                    }
                  }
                }
              }
            }
          }
        }
      },
      "post": {
        "operationId": "PostDiscountsDiscount",
        "summary": "Update a Discount",
        "description": "Updates a Discount with a given set of rules that define how the Discount behaves.",
        "parameters": [
          {
            "in": "path",
            "name": "id",
            "required": true,
            "description": "The id of the Discount.",
            "schema": {
              "type": "string"
            }
          }
        ],
        "requestBody": {
          "content": {
            "application/json": {
              "schema": {
                "properties": {
                  "code": {
                    "type": "string",
                    "description": "A unique code that will be used to redeem the Discount"
                  },
                  "is_dynamic": {
                    "type": "string",
                    "description": "Whether the Discount should have multiple instances of itself, each with a different code. This can be useful for automatically generated codes that all have to follow a common set of rules."
                  },
                  "rule": {
                    "description": "The Discount Rule that defines how Discounts are calculated",
                    "oneOf": [
                      {
                        "$ref": "#/components/schemas/discount_rule"
                      }
                    ]
                  },
                  "is_disabled": {
                    "type": "boolean",
                    "description": "Whether the Discount code is disabled on creation. You will have to enable it later to make it available to Customers."
                  },
                  "starts_at": {
                    "type": "string",
                    "format": "date-time",
                    "description": "The time at which the Discount should be available."
                  },
                  "ends_at": {
                    "type": "string",
                    "format": "date-time",
                    "description": "The time at which the Discount should no longer be available."
                  },
                  "regions": {
                    "description": "A list of Region ids representing the Regions in which the Discount can be used.",
                    "type": "array",
                    "items": {
                      "type": "string"
                    }
                  }
                }
              }
            }
          }
        },
        "tags": [
          "Discount"
        ],
        "responses": {
          "200": {
            "description": "OK",
            "content": {
              "application/json": {
                "schema": {
                  "properties": {
                    "discount": {
                      "$ref": "#/components/schemas/discount"
                    }
                  }
                }
              }
            }
          }
        }
      }
    },
    "/discounts/{id}/dynamic-codes/{code}": {
      "delete": {
        "operationId": "DeleteDiscountsDiscountDynamicCodesCode",
        "summary": "Delete a dynamic code",
        "description": "Deletes a dynamic code from a Discount.",
        "parameters": [
          {
            "in": "path",
            "name": "id",
            "required": true,
            "description": "The id of the Discount",
            "schema": {
              "type": "string"
            }
          },
          {
            "in": "path",
            "name": "code",
            "required": true,
            "description": "The id of the Discount",
            "schema": {
              "type": "string"
            }
          }
        ],
        "tags": [
          "Discount"
        ],
        "responses": {
          "200": {
            "description": "OK",
            "content": {
              "application/json": {
                "schema": {
                  "properties": {
                    "discount": {
                      "$ref": "#/components/schemas/discount"
                    }
                  }
                }
              }
            }
          }
        }
      }
    },
    "/products/{id}/options": {
      "post": {
        "operationId": "PostProductsProductOptions",
        "summary": "Add an Option",
        "description": "Adds a Product Option to a Product",
        "parameters": [
          {
            "in": "path",
            "name": "id",
            "required": true,
            "description": "The id of the Product.",
            "schema": {
              "type": "string"
            }
          }
        ],
        "requestBody": {
          "content": {
            "application/json": {
              "schema": {
                "properties": {
                  "title": {
                    "description": "The title the Product Option will be identified by i.e. \"Size\"",
                    "type": "string"
                  }
                }
              }
            }
          }
        },
        "tags": [
          "Product"
        ],
        "responses": {
          "200": {
            "description": "OK",
            "content": {
              "application/json": {
                "schema": {
                  "properties": {
                    "product": {
                      "$ref": "#/components/schemas/product"
                    }
                  }
                }
              }
            }
          }
        }
      }
    },
    "/products": {
      "post": {
        "operationId": "PostProducts",
        "summary": "Create a Product",
        "description": "Creates a Product",
        "requestBody": {
          "content": {
            "application/json": {
              "schema": {
                "properties": {
                  "title": {
                    "description": "The title of the Product",
                    "type": "string"
                  },
                  "subtitle": {
                    "description": "The subtitle of the Product",
                    "type": "string"
                  },
                  "description": {
                    "description": "A description of the Product.",
                    "type": "string"
                  },
                  "is_giftcard": {
                    "description": "A flag to indicate if the Product represents a Gift Card. Purchasing Products with this flag set to `true` will result in a Gift Card being created.",
                    "type": "boolean"
                  },
                  "images": {
                    "description": "Images of the Product.",
                    "type": "array",
                    "items": {
                      "type": "string"
                    }
                  },
                  "thumbnail": {
                    "description": "The thumbnail to use for the Product.",
                    "type": "string"
                  },
                  "handle": {
                    "description": "A unique handle to identify the Product by.",
                    "type": "string"
                  },
                  "type": {
                    "description": "The Product Type to associate the Product with.",
                    "type": "object",
                    "properties": {
                      "value": {
                        "description": "The value of the Product Type.",
                        "type": "string"
                      }
                    }
                  },
                  "collection_id": {
                    "description": "The id of the Collection the Product should belong to.",
                    "type": "string"
                  },
                  "tags": {
                    "description": "Tags to associate the Product with.",
                    "type": "array",
                    "items": {
                      "properties": {
                        "id": {
                          "description": "The id of an existing Tag.",
                          "type": "string"
                        },
                        "value": {
                          "description": "The value of the Tag, these will be upserted.",
                          "type": "string"
                        }
                      }
                    }
                  },
                  "options": {
                    "description": "The Options that the Product should have. These define on which properties the Product's Product Variants will differ.",
                    "type": "array",
                    "items": {
                      "properties": {
                        "title": {
                          "description": "The title to identify the Product Option by.",
                          "type": "string"
                        }
                      }
                    }
                  },
                  "variants": {
                    "description": "A list of Product Variants to create with the Product.",
                    "type": "array",
                    "items": {
                      "properties": {
                        "title": {
                          "description": "The title to identify the Product Variant by.",
                          "type": "string"
                        },
                        "sku": {
                          "description": "The unique SKU for the Product Variant.",
                          "type": "string"
                        },
                        "ean": {
                          "description": "The EAN number of the item.",
                          "type": "string"
                        },
                        "upc": {
                          "description": "The UPC number of the item.",
                          "type": "string"
                        },
                        "barcode": {
                          "description": "A generic GTIN field for the Product Variant.",
                          "type": "string"
                        },
                        "hs_code": {
                          "description": "The Harmonized System code for the Product Variant.",
                          "type": "string"
                        },
                        "inventory_quantity": {
                          "description": "The amount of stock kept for the Product Variant.",
                          "type": "integer"
                        },
                        "allow_backorder": {
                          "description": "Whether the Product Variant can be purchased when out of stock.",
                          "type": "boolean"
                        },
                        "manage_inventory": {
                          "description": "Whether Medusa should keep track of the inventory for this Product Variant.",
                          "type": "boolean"
                        },
                        "weight": {
                          "description": "The wieght of the Product Variant.",
                          "type": "string"
                        },
                        "length": {
                          "description": "The length of the Product Variant.",
                          "type": "string"
                        },
                        "height": {
                          "description": "The height of the Product Variant.",
                          "type": "string"
                        },
                        "width": {
                          "description": "The width of the Product Variant.",
                          "type": "string"
                        },
                        "origin_country": {
                          "description": "The country of origin of the Product Variant.",
                          "type": "string"
                        },
                        "mid_code": {
                          "description": "The Manufacturer Identification code for the Product Variant.",
                          "type": "string"
                        },
                        "material": {
                          "description": "The material composition of the Product Variant.",
                          "type": "string"
                        },
                        "metadata": {
                          "description": "An optional set of key-value pairs with additional information.",
                          "type": "object"
                        },
                        "prices": {
                          "type": "array",
                          "items": {
                            "properties": {
                              "region_id": {
                                "description": "The id of the Region for which the price is used.",
                                "type": "string"
                              },
                              "currency_code": {
                                "description": "The 3 character ISO currency code for which the price will be used.",
                                "type": "string"
                              },
                              "amount": {
                                "description": "The amount to charge for the Product Variant.",
                                "type": "integer"
                              },
                              "sale_amount": {
                                "description": "The sale amount to charge for the Product Variant.",
                                "type": "integer"
                              }
                            }
                          }
                        },
                        "options": {
                          "type": "array",
                          "items": {
                            "properties": {
                              "value": {
                                "description": "The value to give for the Product Option at the same index in the Product's `options` field.",
                                "type": "string"
                              }
                            }
                          }
                        }
                      }
                    }
                  },
                  "weight": {
                    "description": "The wieght of the Product.",
                    "type": "string"
                  },
                  "length": {
                    "description": "The length of the Product.",
                    "type": "string"
                  },
                  "height": {
                    "description": "The height of the Product.",
                    "type": "string"
                  },
                  "width": {
                    "description": "The width of the Product.",
                    "type": "string"
                  },
                  "origin_country": {
                    "description": "The country of origin of the Product.",
                    "type": "string"
                  },
                  "mid_code": {
                    "description": "The Manufacturer Identification code for the Product.",
                    "type": "string"
                  },
                  "material": {
                    "description": "The material composition of the Product.",
                    "type": "string"
                  },
                  "metadata": {
                    "description": "An optional set of key-value pairs with additional information.",
                    "type": "object"
                  }
                }
              }
            }
          }
        },
        "tags": [
          "Product"
        ],
        "responses": {
          "200": {
            "description": "OK",
            "content": {
              "application/json": {
                "schema": {
                  "properties": {
                    "product": {
                      "$ref": "#/components/schemas/product"
                    }
                  }
                }
              }
            }
          }
        }
      },
      "get": {
        "operationId": "GetProducts",
        "summary": "List Product",
        "description": "Retrieves a list of Product",
        "tags": [
          "Product"
        ],
        "responses": {
          "200": {
            "description": "OK",
            "content": {
              "application/json": {
                "schema": {
                  "properties": {
                    "count": {
                      "description": "The number of Products.",
                      "type": "integer"
                    },
                    "offset": {
                      "description": "The offset of the Product query.",
                      "type": "integer"
                    },
                    "limit": {
                      "description": "The limit of the Product query.",
                      "type": "integer"
                    },
                    "products": {
                      "type": "array",
                      "items": {
                        "$ref": "#/components/schemas/product"
                      }
                    }
                  }
                }
              }
            }
          }
        }
      }
    },
    "/products/{id}/variants": {
      "post": {
        "operationId": "PostProductsProductVariants",
        "summary": "Create a Product Variant",
        "description": "Creates a Product Variant. Each Product Variant must have a unique combination of Product Option Values.",
        "parameters": [
          {
            "in": "path",
            "name": "id",
            "required": true,
            "description": "The id of the Product.",
            "schema": {
              "type": "string"
            }
          }
        ],
        "requestBody": {
          "content": {
            "application/json": {
              "schema": {
                "properties": {
                  "title": {
                    "description": "The title to identify the Product Variant by.",
                    "type": "string"
                  },
                  "sku": {
                    "description": "The unique SKU for the Product Variant.",
                    "type": "string"
                  },
                  "ean": {
                    "description": "The EAN number of the item.",
                    "type": "string"
                  },
                  "upc": {
                    "description": "The UPC number of the item.",
                    "type": "string"
                  },
                  "barcode": {
                    "description": "A generic GTIN field for the Product Variant.",
                    "type": "string"
                  },
                  "hs_code": {
                    "description": "The Harmonized System code for the Product Variant.",
                    "type": "string"
                  },
                  "inventory_quantity": {
                    "description": "The amount of stock kept for the Product Variant.",
                    "type": "integer"
                  },
                  "allow_backorder": {
                    "description": "Whether the Product Variant can be purchased when out of stock.",
                    "type": "boolean"
                  },
                  "manage_inventory": {
                    "description": "Whether Medusa should keep track of the inventory for this Product Variant.",
                    "type": "boolean"
                  },
                  "weight": {
                    "description": "The wieght of the Product Variant.",
                    "type": "string"
                  },
                  "length": {
                    "description": "The length of the Product Variant.",
                    "type": "string"
                  },
                  "height": {
                    "description": "The height of the Product Variant.",
                    "type": "string"
                  },
                  "width": {
                    "description": "The width of the Product Variant.",
                    "type": "string"
                  },
                  "origin_country": {
                    "description": "The country of origin of the Product Variant.",
                    "type": "string"
                  },
                  "mid_code": {
                    "description": "The Manufacturer Identification code for the Product Variant.",
                    "type": "string"
                  },
                  "material": {
                    "description": "The material composition of the Product Variant.",
                    "type": "string"
                  },
                  "metadata": {
                    "description": "An optional set of key-value pairs with additional information.",
                    "type": "object"
                  },
                  "prices": {
                    "type": "array",
                    "items": {
                      "properties": {
                        "region_id": {
                          "description": "The id of the Region for which the price is used.",
                          "type": "string"
                        },
                        "currency_code": {
                          "description": "The 3 character ISO currency code for which the price will be used.",
                          "type": "string"
                        },
                        "amount": {
                          "description": "The amount to charge for the Product Variant.",
                          "type": "integer"
                        },
                        "sale_amount": {
                          "description": "The sale amount to charge for the Product Variant.",
                          "type": "integer"
                        }
                      }
                    }
                  },
                  "options": {
                    "type": "array",
                    "items": {
                      "properties": {
                        "option_id": {
                          "description": "The id of the Product Option to set the value for.",
                          "type": "string"
                        },
                        "value": {
                          "description": "The value to give for the Product Option.",
                          "type": "string"
                        }
                      }
                    }
                  }
                }
              }
            }
          }
        },
        "tags": [
          "Product"
        ],
        "responses": {
          "200": {
            "description": "OK",
            "content": {
              "application/json": {
                "schema": {
                  "properties": {
                    "product": {
                      "$ref": "#/components/schemas/product"
                    }
                  }
                }
              }
            }
          }
        }
      },
      "get": {
        "operationId": "GetProductsProductVariants",
        "summary": "List a Product's Product Variants",
        "description": "Retrieves a list of the Product Variants associated with a Product.",
        "parameters": [
          {
            "in": "path",
            "name": "id",
            "required": true,
            "description": "The id of the Product.",
            "schema": {
              "type": "string"
            }
          }
        ],
        "tags": [
          "Product"
        ],
        "responses": {
          "200": {
            "description": "OK",
            "content": {
              "application/json": {
                "schema": {
                  "properties": {
                    "variants": {
                      "type": "array",
                      "items": {
                        "$ref": "#/components/schemas/product_variant"
                      }
                    }
                  }
                }
              }
            }
          }
        }
      }
    },
    "/products/{id}/options/{option_id}": {
      "delete": {
        "operationId": "DeleteProductsProductOptionsOption",
        "summary": "Delete a Product Option",
        "description": "Deletes a Product Option. Before a Product Option can be deleted all Option Values for the Product Option must be the same. You may, for example, have to delete some of your variants prior to deleting the Product Option",
        "parameters": [
          {
            "in": "path",
            "name": "id",
            "required": true,
            "description": "The id of the Product.",
            "schema": {
              "type": "string"
            }
          },
          {
            "in": "path",
            "name": "option_id",
            "required": true,
            "description": "The id of the Product Option.",
            "schema": {
              "type": "string"
            }
          }
        ],
        "tags": [
          "Product"
        ],
        "responses": {
          "200": {
            "description": "OK",
            "content": {
              "application/json": {
                "schema": {
                  "properties": {
                    "id": {
                      "type": "string",
                      "description": "The id of the deleted Product Option"
                    },
                    "object": {
                      "type": "string",
                      "description": "The type of the object that was deleted."
                    },
                    "deleted": {
                      "type": "boolean"
                    },
                    "product": {
                      "$ref": "#/components/schemas/product"
                    }
                  }
                }
              }
            }
          }
        }
      },
      "post": {
        "operationId": "PostProductsProductOptionsOption",
        "summary": "Update a Product Option.",
        "description": "Updates a Product Option",
        "parameters": [
          {
            "in": "path",
            "name": "id",
            "required": true,
            "description": "The id of the Product.",
            "schema": {
              "type": "string"
            }
          },
          {
            "in": "path",
            "name": "option_id",
            "required": true,
            "description": "The id of the Product Option.",
            "schema": {
              "type": "string"
            }
          }
        ],
        "requestBody": {
          "content": {
            "application/json": {
              "schema": {
                "properties": {
                  "title": {
                    "description": "The title of the Product Option",
                    "type": "string"
                  }
                }
              }
            }
          }
        },
        "tags": [
          "Product"
        ],
        "responses": {
          "200": {
            "description": "OK",
            "content": {
              "application/json": {
                "schema": {
                  "properties": {
                    "product": {
                      "$ref": "#/components/schemas/product"
                    }
                  }
                }
              }
            }
          }
        }
      }
    },
    "/products/{id}": {
      "delete": {
        "operationId": "DeleteProductsProduct",
        "summary": "Delete a Product",
        "description": "Deletes a Product and it's associated Product Variants.",
        "parameters": [
          {
            "in": "path",
            "name": "id",
            "required": true,
            "description": "The id of the Product.",
            "schema": {
              "type": "string"
            }
          }
        ],
        "tags": [
          "Product"
        ],
        "responses": {
          "200": {
            "description": "OK",
            "content": {
              "application/json": {
                "schema": {
                  "properties": {
                    "id": {
                      "type": "string",
                      "description": "The id of the deleted Product."
                    },
                    "object": {
                      "type": "string",
                      "description": "The type of the object that was deleted."
                    },
                    "deleted": {
                      "type": "boolean"
                    }
                  }
                }
              }
            }
          }
        }
      },
      "get": {
        "operationId": "GetProductsProduct",
        "summary": "Retrieve a Product",
        "description": "Retrieves a Product.",
        "parameters": [
          {
            "in": "path",
            "name": "id",
            "required": true,
            "description": "The id of the Product.",
            "schema": {
              "type": "string"
            }
          }
        ],
        "tags": [
          "Product"
        ],
        "responses": {
          "200": {
            "description": "OK",
            "content": {
              "application/json": {
                "schema": {
                  "properties": {
                    "product": {
                      "$ref": "#/components/schemas/product"
                    }
                  }
                }
              }
            }
          }
        }
      },
      "post": {
        "operationId": "PostProductsProduct",
        "summary": "Update a Product",
        "description": "Updates a Product",
        "parameters": [
          {
            "in": "path",
            "name": "id",
            "required": true,
            "description": "The id of the Product.",
            "schema": {
              "type": "string"
            }
          }
        ],
        "requestBody": {
          "content": {
            "application/json": {
              "schema": {
                "properties": {
                  "title": {
                    "description": "The title of the Product",
                    "type": "string"
                  },
                  "subtitle": {
                    "description": "The subtitle of the Product",
                    "type": "string"
                  },
                  "description": {
                    "description": "A description of the Product.",
                    "type": "string"
                  },
                  "is_giftcard": {
                    "description": "A flag to indicate if the Product represents a Gift Card. Purchasing Products with this flag set to `true` will result in a Gift Card being created.",
                    "type": "boolean"
                  },
                  "images": {
                    "description": "Images of the Product.",
                    "type": "array",
                    "items": {
                      "type": "string"
                    }
                  },
                  "thumbnail": {
                    "description": "The thumbnail to use for the Product.",
                    "type": "string"
                  },
                  "handle": {
                    "description": "A unique handle to identify the Product by.",
                    "type": "string"
                  },
                  "type": {
                    "description": "The Product Type to associate the Product with.",
                    "type": "object",
                    "properties": {
                      "value": {
                        "description": "The value of the Product Type.",
                        "type": "string"
                      }
                    }
                  },
                  "collection_id": {
                    "description": "The id of the Collection the Product should belong to.",
                    "type": "string"
                  },
                  "tags": {
                    "description": "Tags to associate the Product with.",
                    "type": "array",
                    "items": {
                      "properties": {
                        "id": {
                          "description": "The id of an existing Tag.",
                          "type": "string"
                        },
                        "value": {
                          "description": "The value of the Tag, these will be upserted.",
                          "type": "string"
                        }
                      }
                    }
                  },
                  "options": {
                    "description": "The Options that the Product should have. These define on which properties the Product's Product Variants will differ.",
                    "type": "array",
                    "items": {
                      "properties": {
                        "title": {
                          "description": "The title to identify the Product Option by.",
                          "type": "string"
                        }
                      }
                    }
                  },
                  "variants": {
                    "description": "A list of Product Variants to create with the Product.",
                    "type": "array",
                    "items": {
                      "properties": {
                        "title": {
                          "description": "The title to identify the Product Variant by.",
                          "type": "string"
                        },
                        "sku": {
                          "description": "The unique SKU for the Product Variant.",
                          "type": "string"
                        },
                        "ean": {
                          "description": "The EAN number of the item.",
                          "type": "string"
                        },
                        "upc": {
                          "description": "The UPC number of the item.",
                          "type": "string"
                        },
                        "barcode": {
                          "description": "A generic GTIN field for the Product Variant.",
                          "type": "string"
                        },
                        "hs_code": {
                          "description": "The Harmonized System code for the Product Variant.",
                          "type": "string"
                        },
                        "inventory_quantity": {
                          "description": "The amount of stock kept for the Product Variant.",
                          "type": "integer"
                        },
                        "allow_backorder": {
                          "description": "Whether the Product Variant can be purchased when out of stock.",
                          "type": "boolean"
                        },
                        "manage_inventory": {
                          "description": "Whether Medusa should keep track of the inventory for this Product Variant.",
                          "type": "boolean"
                        },
                        "weight": {
                          "description": "The wieght of the Product Variant.",
                          "type": "string"
                        },
                        "length": {
                          "description": "The length of the Product Variant.",
                          "type": "string"
                        },
                        "height": {
                          "description": "The height of the Product Variant.",
                          "type": "string"
                        },
                        "width": {
                          "description": "The width of the Product Variant.",
                          "type": "string"
                        },
                        "origin_country": {
                          "description": "The country of origin of the Product Variant.",
                          "type": "string"
                        },
                        "mid_code": {
                          "description": "The Manufacturer Identification code for the Product Variant.",
                          "type": "string"
                        },
                        "material": {
                          "description": "The material composition of the Product Variant.",
                          "type": "string"
                        },
                        "metadata": {
                          "description": "An optional set of key-value pairs with additional information.",
                          "type": "object"
                        },
                        "prices": {
                          "type": "array",
                          "items": {
                            "properties": {
                              "region_id": {
                                "description": "The id of the Region for which the price is used.",
                                "type": "string"
                              },
                              "currency_code": {
                                "description": "The 3 character ISO currency code for which the price will be used.",
                                "type": "string"
                              },
                              "amount": {
                                "description": "The amount to charge for the Product Variant.",
                                "type": "integer"
                              },
                              "sale_amount": {
                                "description": "The sale amount to charge for the Product Variant.",
                                "type": "integer"
                              }
                            }
                          }
                        },
                        "options": {
                          "type": "array",
                          "items": {
                            "properties": {
                              "value": {
                                "description": "The value to give for the Product Option at the same index in the Product's `options` field.",
                                "type": "string"
                              }
                            }
                          }
                        }
                      }
                    }
                  },
                  "weight": {
                    "description": "The wieght of the Product.",
                    "type": "string"
                  },
                  "length": {
                    "description": "The length of the Product.",
                    "type": "string"
                  },
                  "height": {
                    "description": "The height of the Product.",
                    "type": "string"
                  },
                  "width": {
                    "description": "The width of the Product.",
                    "type": "string"
                  },
                  "origin_country": {
                    "description": "The country of origin of the Product.",
                    "type": "string"
                  },
                  "mid_code": {
                    "description": "The Manufacturer Identification code for the Product.",
                    "type": "string"
                  },
                  "material": {
                    "description": "The material composition of the Product.",
                    "type": "string"
                  },
                  "metadata": {
                    "description": "An optional set of key-value pairs with additional information.",
                    "type": "object"
                  }
                }
              }
            }
          }
        },
        "tags": [
          "Product"
        ],
        "responses": {
          "200": {
            "description": "OK",
            "content": {
              "application/json": {
                "schema": {
                  "properties": {
                    "product": {
                      "$ref": "#/components/schemas/product"
                    }
                  }
                }
              }
            }
          }
        }
      }
    },
    "/products/{id}/variants/{variant_id}": {
      "delete": {
        "operationId": "DeleteProductsProductVariantsVariant",
        "summary": "Delete a Product Variant",
        "description": "Deletes a Product Variant.",
        "parameters": [
          {
            "in": "path",
            "name": "id",
            "required": true,
            "description": "The id of the Product.",
            "schema": {
              "type": "string"
            }
          },
          {
            "in": "path",
            "name": "variant_id",
            "required": true,
            "description": "The id of the Product Variant.",
            "schema": {
              "type": "string"
            }
          }
        ],
        "tags": [
          "Product"
        ],
        "responses": {
          "200": {
            "description": "OK",
            "content": {
              "application/json": {
                "schema": {
                  "properties": {
                    "id": {
                      "type": "string",
                      "description": "The id of the deleted Product Variant."
                    },
                    "object": {
                      "type": "string",
                      "description": "The type of the object that was deleted."
                    },
                    "deleted": {
                      "type": "boolean"
                    }
                  }
                }
              }
            }
          }
        }
      },
      "post": {
        "operationId": "PostProductsProductVariantsVariant",
        "summary": "Update a Product Variant",
        "description": "Update a Product Variant.",
        "parameters": [
          {
            "in": "path",
            "name": "id",
            "required": true,
            "description": "The id of the Product.",
            "schema": {
              "type": "string"
            }
          },
          {
            "in": "path",
            "name": "variant_id",
            "required": true,
            "description": "The id of the Product Variant.",
            "schema": {
              "type": "string"
            }
          }
        ],
        "requestBody": {
          "content": {
            "application/json": {
              "schema": {
                "properties": {
                  "title": {
                    "description": "The title to identify the Product Variant by.",
                    "type": "string"
                  },
                  "sku": {
                    "description": "The unique SKU for the Product Variant.",
                    "type": "string"
                  },
                  "ean": {
                    "description": "The EAN number of the item.",
                    "type": "string"
                  },
                  "upc": {
                    "description": "The UPC number of the item.",
                    "type": "string"
                  },
                  "barcode": {
                    "description": "A generic GTIN field for the Product Variant.",
                    "type": "string"
                  },
                  "hs_code": {
                    "description": "The Harmonized System code for the Product Variant.",
                    "type": "string"
                  },
                  "inventory_quantity": {
                    "description": "The amount of stock kept for the Product Variant.",
                    "type": "integer"
                  },
                  "allow_backorder": {
                    "description": "Whether the Product Variant can be purchased when out of stock.",
                    "type": "boolean"
                  },
                  "manage_inventory": {
                    "description": "Whether Medusa should keep track of the inventory for this Product Variant.",
                    "type": "boolean"
                  },
                  "weight": {
                    "description": "The wieght of the Product Variant.",
                    "type": "string"
                  },
                  "length": {
                    "description": "The length of the Product Variant.",
                    "type": "string"
                  },
                  "height": {
                    "description": "The height of the Product Variant.",
                    "type": "string"
                  },
                  "width": {
                    "description": "The width of the Product Variant.",
                    "type": "string"
                  },
                  "origin_country": {
                    "description": "The country of origin of the Product Variant.",
                    "type": "string"
                  },
                  "mid_code": {
                    "description": "The Manufacturer Identification code for the Product Variant.",
                    "type": "string"
                  },
                  "material": {
                    "description": "The material composition of the Product Variant.",
                    "type": "string"
                  },
                  "metadata": {
                    "description": "An optional set of key-value pairs with additional information.",
                    "type": "object"
                  },
                  "prices": {
                    "type": "array",
                    "items": {
                      "properties": {
                        "region_id": {
                          "description": "The id of the Region for which the price is used.",
                          "type": "string"
                        },
                        "currency_code": {
                          "description": "The 3 character ISO currency code for which the price will be used.",
                          "type": "string"
                        },
                        "amount": {
                          "description": "The amount to charge for the Product Variant.",
                          "type": "integer"
                        },
                        "sale_amount": {
                          "description": "The sale amount to charge for the Product Variant.",
                          "type": "integer"
                        }
                      }
                    }
                  },
                  "options": {
                    "type": "array",
                    "items": {
                      "properties": {
                        "option_id": {
                          "description": "The id of the Product Option to set the value for.",
                          "type": "string"
                        },
                        "value": {
                          "description": "The value to give for the Product Option.",
                          "type": "string"
                        }
                      }
                    }
                  }
                }
              }
            }
          }
        },
        "tags": [
          "Product"
        ],
        "responses": {
          "200": {
            "description": "OK",
            "content": {
              "application/json": {
                "schema": {
                  "properties": {
                    "product": {
                      "$ref": "#/components/schemas/product"
                    }
                  }
                }
              }
            }
          }
        }
      }
    },
    "/products/types": {
      "get": {
        "operationId": "GetProductsTypes",
        "summary": "List Product Types",
        "description": "Retrieves a list of Product Types.",
        "tags": [
          "Product"
        ],
        "responses": {
          "200": {
            "description": "OK",
            "content": {
              "application/json": {
                "schema": {
                  "properties": {
                    "types": {
                      "type": "array",
                      "items": {
                        "$ref": "#/components/schemas/product_type"
                      }
                    }
                  }
                }
              }
            }
          }
        }
      }
    },
    "/regions/{id}/countries": {
      "post": {
        "operationId": "PostRegionsRegionCountries",
        "summary": "Add Country",
        "description": "Adds a Country to the list of Countries in a Region",
        "parameters": [
          {
            "in": "path",
            "name": "id",
            "required": true,
            "description": "The id of the Region.",
            "schema": {
              "type": "string"
            }
          }
        ],
        "requestBody": {
          "content": {
            "application/json": {
              "schema": {
                "properties": {
                  "country_code": {
                    "description": "The 2 character ISO code for the Country.",
                    "type": "string"
                  }
                }
              }
            }
          }
        },
        "tags": [
          "Region"
        ],
        "responses": {
          "200": {
            "description": "OK",
            "content": {
              "application/json": {
                "schema": {
                  "properties": {
                    "region": {
                      "$ref": "#/components/schemas/region"
                    }
                  }
                }
              }
            }
          }
        }
      }
    },
    "/regions/{id}/fulfillment-providers": {
      "post": {
        "operationId": "PostRegionsRegionFulfillmentProviders",
        "summary": "Add Fulfillment Provider",
        "description": "Adds a Fulfillment Provider to a Region",
        "parameters": [
          {
            "in": "path",
            "name": "id",
            "required": true,
            "description": "The id of the Region.",
            "schema": {
              "type": "string"
            }
          }
        ],
        "requestBody": {
          "content": {
            "application/json": {
              "schema": {
                "properties": {
                  "provider_id": {
                    "description": "The id of the Fulfillment Provider to add.",
                    "type": "string"
                  }
                }
              }
            }
          }
        },
        "tags": [
          "Region"
        ],
        "responses": {
          "200": {
            "description": "OK",
            "content": {
              "application/json": {
                "schema": {
                  "properties": {
                    "region": {
                      "$ref": "#/components/schemas/region"
                    }
                  }
                }
              }
            }
          }
        }
      }
    },
    "/regions/{id}/payment-providers": {
      "post": {
        "operationId": "PostRegionsRegionPaymentProviders",
        "summary": "Add Payment Provider",
        "description": "Adds a Payment Provider to a Region",
        "parameters": [
          {
            "in": "path",
            "name": "id",
            "required": true,
            "description": "The id of the Region.",
            "schema": {
              "type": "string"
            }
          }
        ],
        "requestBody": {
          "content": {
            "application/json": {
              "schema": {
                "properties": {
                  "provider_id": {
                    "description": "The id of the Payment Provider to add.",
                    "type": "string"
                  }
                }
              }
            }
          }
        },
        "tags": [
          "Region"
        ],
        "responses": {
          "200": {
            "description": "OK",
            "content": {
              "application/json": {
                "schema": {
                  "properties": {
                    "region": {
                      "$ref": "#/components/schemas/region"
                    }
                  }
                }
              }
            }
          }
        }
      }
    },
    "/regions": {
      "post": {
        "operationId": "PostRegions",
        "summary": "Create a Region",
        "description": "Creates a Region",
        "requestBody": {
          "content": {
            "application/json": {
              "schema": {
                "properties": {
                  "name": {
                    "description": "The name of the Region",
                    "type": "string"
                  },
                  "currency_code": {
                    "description": "The 3 character ISO currency code to use for the Region.",
                    "type": "string"
                  },
                  "tax_code": {
                    "description": "An optional tax code the Region.",
                    "type": "string"
                  },
                  "tax_rate": {
                    "description": "The tax rate to use on Orders in the Region.",
                    "type": "number"
                  },
                  "payment_providers": {
                    "description": "A list of Payment Providers that should be enabled for the Region",
                    "type": "array",
                    "items": {
                      "type": "string"
                    }
                  },
                  "fulfillment_providers": {
                    "description": "A list of Fulfillment Providers that should be enabled for the Region",
                    "type": "array",
                    "items": {
                      "type": "string"
                    }
                  },
                  "countries": {
                    "description": "A list of countries that should be included in the Region.",
                    "type": "array",
                    "items": {
                      "type": "string"
                    }
                  }
                }
              }
            }
          }
        },
        "tags": [
          "Region"
        ],
        "responses": {
          "200": {
            "description": "OK",
            "content": {
              "application/json": {
                "schema": {
                  "properties": {
                    "region": {
                      "$ref": "#/components/schemas/region"
                    }
                  }
                }
              }
            }
          }
        }
      },
      "get": {
        "operationId": "GetRegions",
        "summary": "List Regions",
        "description": "Retrieves a list of Regions.",
        "tags": [
          "Region"
        ],
        "responses": {
          "200": {
            "description": "OK",
            "content": {
              "application/json": {
                "schema": {
                  "properties": {
                    "regions": {
                      "type": "array",
                      "items": {
                        "$ref": "#/components/schemas/region"
                      }
                    }
                  }
                }
              }
            }
          }
        }
      }
    },
    "/regions/{id}/metadata/{key}": {
      "delete": {
        "operationId": "DeleteRegionsRegionMetadataKey",
        "summary": "Delete Metadata",
        "description": "Deletes a metadata key.",
        "parameters": [
          {
            "in": "path",
            "name": "id",
            "required": true,
            "description": "The id of the Region.",
            "schema": {
              "type": "string"
            }
          },
          {
            "in": "path",
            "name": "key",
            "required": true,
            "description": "The metadata key.",
            "schema": {
              "type": "string"
            }
          }
        ],
        "tags": [
          "Region"
        ],
        "responses": {
          "200": {
            "description": "OK",
            "content": {
              "application/json": {
                "schema": {
                  "properties": {
                    "region": {
                      "$ref": "#/components/schemas/region"
                    }
                  }
                }
              }
            }
          }
        }
      }
    },
    "/regions/{id}": {
      "delete": {
        "operationId": "DeleteRegionsRegion",
        "summary": "Delete a Region",
        "description": "Deletes a Region.",
        "parameters": [
          {
            "in": "path",
            "name": "id",
            "required": true,
            "description": "The id of the Region.",
            "schema": {
              "type": "string"
            }
          }
        ],
        "tags": [
          "Region"
        ],
        "responses": {
          "200": {
            "description": "OK",
            "content": {
              "application/json": {
                "schema": {
                  "properties": {
                    "id": {
                      "type": "string",
                      "description": "The id of the deleted Region."
                    },
                    "object": {
                      "type": "string",
                      "description": "The type of the object that was deleted."
                    },
                    "deleted": {
                      "type": "boolean"
                    }
                  }
                }
              }
            }
          }
        }
      },
      "get": {
        "operationId": "GetRegionsRegion",
        "summary": "Retrieve a Region",
        "description": "Retrieves a Region.",
        "parameters": [
          {
            "in": "path",
            "name": "id",
            "required": true,
            "description": "The id of the Region.",
            "schema": {
              "type": "string"
            }
          }
        ],
        "tags": [
          "Region"
        ],
        "responses": {
          "200": {
            "description": "OK",
            "content": {
              "application/json": {
                "schema": {
                  "properties": {
                    "region": {
                      "$ref": "#/components/schemas/region"
                    }
                  }
                }
              }
            }
          }
        }
      },
      "post": {
        "operationId": "PostRegionsRegion",
        "summary": "Update a Region",
        "description": "Updates a Region",
        "parameters": [
          {
            "in": "path",
            "name": "id",
            "required": true,
            "description": "The id of the Region.",
            "schema": {
              "type": "string"
            }
          }
        ],
        "requestBody": {
          "content": {
            "application/json": {
              "schema": {
                "properties": {
                  "name": {
                    "description": "The name of the Region",
                    "type": "string"
                  },
                  "currency_code": {
                    "description": "The 3 character ISO currency code to use for the Region.",
                    "type": "string"
                  },
                  "tax_code": {
                    "description": "An optional tax code the Region.",
                    "type": "string"
                  },
                  "tax_rate": {
                    "description": "The tax rate to use on Orders in the Region.",
                    "type": "number"
                  },
                  "payment_providers": {
                    "description": "A list of Payment Providers that should be enabled for the Region",
                    "type": "array",
                    "items": {
                      "type": "string"
                    }
                  },
                  "fulfillment_providers": {
                    "description": "A list of Fulfillment Providers that should be enabled for the Region",
                    "type": "array",
                    "items": {
                      "type": "string"
                    }
                  },
                  "countries": {
                    "description": "A list of countries that should be included in the Region.",
                    "type": "array",
                    "items": {
                      "type": "string"
                    }
                  }
                }
              }
            }
          }
        },
        "tags": [
          "Region"
        ],
        "responses": {
          "200": {
            "description": "OK",
            "content": {
              "application/json": {
                "schema": {
                  "properties": {
                    "region": {
                      "$ref": "#/components/schemas/region"
                    }
                  }
                }
              }
            }
          }
        }
      }
    },
    "/regions/{id}/fulfillment-options": {
      "get": {
        "operationId": "GetRegionsRegionFulfillmentOptions",
        "summary": "List Fulfillment Options available in the Region",
        "description": "Gathers all the fulfillment options available to in the Region.",
        "parameters": [
          {
            "in": "path",
            "name": "id",
            "required": true,
            "description": "The id of the Region.",
            "schema": {
              "type": "string"
            }
          }
        ],
        "tags": [
          "Product"
        ],
        "responses": {
          "200": {
            "description": "OK",
            "content": {
              "application/json": {
                "schema": {
                  "properties": {
                    "fulfillment_options": {
                      "type": "array",
                      "items": {
                        "type": "object"
                      }
                    }
                  }
                }
              }
            }
          }
        }
      }
    },
    "/regions/{id}/countries/{country_code}": {
      "delete": {
        "operationId": "PostRegionsRegionCountriesCountry",
        "summary": "Remove Country",
        "description": "Removes a Country from the list of Countries in a Region",
        "parameters": [
          {
            "in": "path",
            "name": "id",
            "required": true,
            "description": "The id of the Region.",
            "schema": {
              "type": "string"
            }
          },
          {
            "in": "path",
            "name": "country_code",
            "required": true,
            "description": "The 2 character ISO code for the Country.",
            "schema": {
              "type": "string"
            }
          }
        ],
        "tags": [
          "Region"
        ],
        "responses": {
          "200": {
            "description": "OK",
            "content": {
              "application/json": {
                "schema": {
                  "properties": {
                    "region": {
                      "$ref": "#/components/schemas/region"
                    }
                  }
                }
              }
            }
          }
        }
      }
    },
    "/regions/{id}/fulfillment-providers/{provider_id}": {
      "delete": {
        "operationId": "PostRegionsRegionFulfillmentProvidersProvider",
        "summary": "Remove Fulfillment Provider",
        "description": "Removes a Fulfillment Provider.",
        "parameters": [
          {
            "in": "path",
            "name": "id",
            "required": true,
            "description": "The id of the Region.",
            "schema": {
              "type": "string"
            }
          },
          {
            "in": "path",
            "name": "provider_id",
            "required": true,
            "description": "The id of the Fulfillment Provider.",
            "schema": {
              "type": "string"
            }
          }
        ],
        "tags": [
          "Region"
        ],
        "responses": {
          "200": {
            "description": "OK",
            "content": {
              "application/json": {
                "schema": {
                  "properties": {
                    "region": {
                      "$ref": "#/components/schemas/region"
                    }
                  }
                }
              }
            }
          }
        }
      }
    },
    "/regions/{id}/payment-providers/{provider_id}": {
      "delete": {
        "operationId": "PostRegionsRegionPaymentProvidersProvider",
        "summary": "Remove Payment Provider",
        "description": "Removes a Payment Provider.",
        "parameters": [
          {
            "in": "path",
            "name": "id",
            "required": true,
            "description": "The id of the Region.",
            "schema": {
              "type": "string"
            }
          },
          {
            "in": "path",
            "name": "provider_id",
            "required": true,
            "description": "The id of the Payment Provider.",
            "schema": {
              "type": "string"
            }
          }
        ],
        "tags": [
          "Region"
        ],
        "responses": {
          "200": {
            "description": "OK",
            "content": {
              "application/json": {
                "schema": {
                  "properties": {
                    "region": {
                      "$ref": "#/components/schemas/region"
                    }
                  }
                }
              }
            }
          }
        }
      }
    },
    "/returns": {
      "get": {
        "operationId": "GetReturns",
        "summary": "List Returns",
        "description": "Retrieves a list of Returns",
        "tags": [
          "Return"
        ],
        "responses": {
          "200": {
            "description": "OK",
            "content": {
              "application/json": {
                "schema": {
                  "properties": {
                    "returns": {
                      "type": "array",
                      "items": {
                        "$ref": "#/components/schemas/return"
                      }
                    }
                  }
                }
              }
            }
          }
        }
      }
    },
    "/shipping-options": {
      "post": {
        "operationId": "PostShippingOptions",
        "summary": "Create Shipping Option",
        "description": "Creates a Shipping Option",
        "requestBody": {
          "content": {
            "application/json": {
              "schema": {
                "properties": {
                  "name": {
                    "description": "The name of the Shipping Option",
                    "type": "string"
                  },
                  "region_id": {
                    "description": "The id of the Region in which the Shipping Option will be available.",
                    "type": "string"
                  },
                  "provider_id": {
                    "description": "The id of the Fulfillment Provider that handles the Shipping Option.",
                    "type": "string"
                  },
                  "profile_id": {
                    "description": "The id of the Shipping Profile to add the Shipping Option to.",
                    "type": "number"
                  },
                  "data": {
                    "description": "The data needed for the Fulfillment Provider to handle shipping with this Shipping Option.",
                    "type": "object"
                  },
                  "price_type": {
                    "description": "The type of the Shipping Option price.",
                    "type": "string",
                    "enum": [
                      "flat_rate",
                      "calculated"
                    ]
                  },
                  "amount": {
                    "description": "The amount to charge for the Shipping Option.",
                    "type": "integer"
                  },
                  "requirements": {
                    "description": "The requirements that must be satisfied for the Shipping Option to be available.",
                    "type": "array",
                    "items": {
                      "properties": {
                        "type": {
                          "description": "The type of the requirement",
                          "type": "string",
                          "enum": [
                            "max_subtotal",
                            "min_subtotal"
                          ]
                        },
                        "amount": {
                          "description": "The amount to compare with.",
                          "type": "integer"
                        }
                      }
                    }
                  },
                  "is_return": {
                    "description": "Whether the Shipping Option defines a return shipment.",
                    "type": "boolean"
                  }
                }
              }
            }
          }
        },
        "tags": [
          "Shipping Option"
        ],
        "responses": {
          "200": {
            "description": "OK",
            "content": {
              "application/json": {
                "schema": {
                  "properties": {
                    "shipping_option": {
                      "$ref": "#/components/schemas/shipping_option"
                    }
                  }
                }
              }
            }
          }
        }
      },
      "get": {
        "operationId": "GetShippingOptions",
        "summary": "List Shipping Options",
        "description": "Retrieves a list of Shipping Options.",
        "tags": [
          "Shipping Option"
        ],
        "responses": {
          "200": {
            "description": "OK",
            "content": {
              "application/json": {
                "schema": {
                  "properties": {
                    "shipping_options": {
                      "type": "array",
                      "items": {
                        "$ref": "#/components/schemas/shipping_option"
                      }
                    }
                  }
                }
              }
            }
          }
        }
      }
    },
    "/shipping-options/{id}": {
      "delete": {
        "operationId": "DeleteShippingOptionsOption",
        "summary": "Delete a Shipping Option",
        "description": "Deletes a Shipping Option.",
        "parameters": [
          {
            "in": "path",
            "name": "id",
            "required": true,
            "description": "The id of the Shipping Option.",
            "schema": {
              "type": "string"
            }
          }
        ],
        "tags": [
          "Shipping Option"
        ],
        "responses": {
          "200": {
            "description": "OK",
            "content": {
              "application/json": {
                "schema": {
                  "properties": {
                    "id": {
                      "type": "string",
                      "description": "The id of the deleted Shipping Option."
                    },
                    "object": {
                      "type": "string",
                      "description": "The type of the object that was deleted."
                    },
                    "deleted": {
                      "type": "boolean"
                    }
                  }
                }
              }
            }
          }
        }
      },
      "get": {
        "operationId": "GetShippingOptionsOption",
        "summary": "Retrieve a Shipping Option",
        "description": "Retrieves a Shipping Option.",
        "parameters": [
          {
            "in": "path",
            "name": "id",
            "required": true,
            "description": "The id of the Shipping Option.",
            "schema": {
              "type": "string"
            }
          }
        ],
        "tags": [
          "Shipping Option"
        ],
        "responses": {
          "200": {
            "description": "OK",
            "content": {
              "application/json": {
                "schema": {
                  "properties": {
                    "shipping_option": {
                      "$ref": "#/components/schemas/shipping_option"
                    }
                  }
                }
              }
            }
          }
        }
      },
      "post": {
        "operationId": "PostShippingOptionsOption",
        "summary": "Update Shipping Option",
        "description": "Updates a Shipping Option",
        "parameters": [
          {
            "in": "path",
            "name": "id",
            "required": true,
            "description": "The id of the Shipping Option.",
            "schema": {
              "type": "string"
            }
          }
        ],
        "requestBody": {
          "content": {
            "application/json": {
              "schema": {
                "properties": {
                  "name": {
                    "description": "The name of the Shipping Option",
                    "type": "string"
                  },
                  "amount": {
                    "description": "The amount to charge for the Shipping Option.",
                    "type": "integer"
                  },
                  "requirements": {
                    "description": "The requirements that must be satisfied for the Shipping Option to be available.",
                    "type": "array",
                    "items": {
                      "properties": {
                        "type": {
                          "description": "The type of the requirement",
                          "type": "string",
                          "enum": [
                            "max_subtotal",
                            "min_subtotal"
                          ]
                        },
                        "amount": {
                          "description": "The amount to compare with.",
                          "type": "integer"
                        }
                      }
                    }
                  }
                }
              }
            }
          }
        },
        "tags": [
          "Shipping Option"
        ],
        "responses": {
          "200": {
            "description": "OK",
            "content": {
              "application/json": {
                "schema": {
                  "properties": {
                    "shipping_option": {
                      "$ref": "#/components/schemas/shipping_option"
                    }
                  }
                }
              }
            }
          }
        }
      }
    },
    "/shipping-profiles": {
      "post": {
        "operationId": "PostShippingProfiles",
        "summary": "Create a Shipping Profile",
        "description": "Creates a Shipping Profile",
        "requestBody": {
          "content": {
            "application/json": {
              "schema": {
                "properties": {
                  "name": {
                    "description": "The name of the Shipping Profile",
                    "type": "string"
                  }
                }
              }
            }
          }
        },
        "tags": [
          "Shipping Profile"
        ],
        "responses": {
          "200": {
            "description": "OK",
            "content": {
              "application/json": {
                "schema": {
                  "properties": {
                    "shipping_profile": {
                      "$ref": "#/components/schemas/shipping_profile"
                    }
                  }
                }
              }
            }
          }
        }
      },
      "get": {
        "operationId": "GetShippingProfiles",
        "summary": "List Shipping Profiles",
        "description": "Retrieves a list of Shipping Profile.",
        "tags": [
          "Shipping Profile"
        ],
        "responses": {
          "200": {
            "description": "OK",
            "content": {
              "application/json": {
                "schema": {
                  "properties": {
                    "shipping_profiles": {
                      "type": "array",
                      "items": {
                        "$ref": "#/components/schemas/shipping_profile"
                      }
                    }
                  }
                }
              }
            }
          }
        }
      }
    },
    "/shipping-profiles/{id}": {
      "delete": {
        "operationId": "DeleteShippingProfilesProfile",
        "summary": "Delete a Shipping Profile",
        "description": "Deletes a Shipping Profile.",
        "parameters": [
          {
            "in": "path",
            "name": "id",
            "required": true,
            "description": "The id of the Shipping Profile.",
            "schema": {
              "type": "string"
            }
          }
        ],
        "tags": [
          "Shipping Profile"
        ],
        "responses": {
          "200": {
            "description": "OK",
            "content": {
              "application/json": {
                "schema": {
                  "properties": {
                    "id": {
                      "type": "string",
                      "description": "The id of the deleted Shipping Profile."
                    },
                    "object": {
                      "type": "string",
                      "description": "The type of the object that was deleted."
                    },
                    "deleted": {
                      "type": "boolean"
                    }
                  }
                }
              }
            }
          }
        }
      },
      "get": {
        "operationId": "GetShippingProfilesProfile",
        "summary": "Retrieve a Shipping Profile",
        "description": "Retrieves a Shipping Profile.",
        "parameters": [
          {
            "in": "path",
            "name": "id",
            "required": true,
            "description": "The id of the Shipping Profile.",
            "schema": {
              "type": "string"
            }
          }
        ],
        "tags": [
          "Shipping Profile"
        ],
        "responses": {
          "200": {
            "description": "OK",
            "content": {
              "application/json": {
                "schema": {
                  "properties": {
                    "shipping_profile": {
                      "$ref": "#/components/schemas/shipping_profile"
                    }
                  }
                }
              }
            }
          }
        }
      },
      "post": {
        "operationId": "PostShippingProfilesProfile",
        "summary": "Update a Shipping Profiles",
        "description": "Updates a Shipping Profile",
        "parameters": [
          {
            "in": "path",
            "name": "id",
            "required": true,
            "description": "The id of the Shipping Profile.",
            "schema": {
              "type": "string"
            }
          }
        ],
        "requestBody": {
          "content": {
            "application/json": {
              "schema": {
                "properties": {
                  "name": {
                    "description": "The name of the Shipping Profile",
                    "type": "string"
                  }
                }
              }
            }
          }
        },
        "tags": [
          "Shipping Profile"
        ],
        "responses": {
          "200": {
            "description": "OK",
            "content": {
              "application/json": {
                "schema": {
                  "properties": {
                    "shipping_profiles": {
                      "$ref": "#/components/schemas/shipping_profile"
                    }
                  }
                }
              }
            }
          }
        }
      }
    },
    "/swaps": {
      "get": {
        "operationId": "GetSwaps",
        "summary": "List Swaps",
        "description": "Retrieves a list of Swaps.",
        "tags": [
          "Swap"
        ],
        "responses": {
          "200": {
            "description": "OK",
            "content": {
              "application/json": {
                "schema": {
                  "properties": {
                    "swaps": {
                      "type": "array",
                      "items": {
                        "$ref": "#/components/schemas/swap"
                      }
                    }
                  }
                }
              }
            }
          }
        }
      }
    },
    "/store/currencies/{code}": {
      "post": {
        "operationId": "PostStoreCurrenciesCode",
        "summary": "Add a Currency Code",
        "description": "Adds a Currency Code to the available currencies.",
        "parameters": [
          {
            "in": "path",
            "name": "code",
            "required": true,
            "description": "The 3 character ISO currency code.",
            "schema": {
              "type": "string"
            }
          }
        ],
        "tags": [
          "Store"
        ],
        "responses": {
          "200": {
            "description": "OK",
            "content": {
              "application/json": {
                "schema": {
                  "properties": {
                    "store": {
                      "$ref": "#/components/schemas/store"
                    }
                  }
                }
              }
            }
          }
        }
      },
      "delete": {
        "operationId": "DeleteStoreCurrenciesCode",
        "summary": "Remvoe a Currency Code",
        "description": "Removes a Currency Code from the available currencies.",
        "parameters": [
          {
            "in": "path",
            "name": "code",
            "required": true,
            "description": "The 3 character ISO currency code.",
            "schema": {
              "type": "string"
            }
          }
        ],
        "tags": [
          "Store"
        ],
        "responses": {
          "200": {
            "description": "OK",
            "content": {
              "application/json": {
                "schema": {
                  "properties": {
                    "store": {
                      "$ref": "#/components/schemas/store"
                    }
                  }
                }
              }
            }
          }
        }
      }
    },
    "/store": {
      "get": {
        "operationId": "GetStore",
        "summary": "Retrieve Store details.",
        "description": "Retrieves the Store details",
        "tags": [
          "Store"
        ],
        "responses": {
          "200": {
            "description": "OK",
            "content": {
              "application/json": {
                "schema": {
                  "properties": {
                    "store": {
                      "$ref": "#/components/schemas/store"
                    }
                  }
                }
              }
            }
          }
        }
      },
      "post": {
        "operationId": "PostStore",
        "summary": "Update Store details.",
        "description": "Updates the Store details",
        "requestBody": {
          "content": {
            "application/json": {
              "schema": {
                "properties": {
                  "name": {
                    "description": "The name of the Store",
                    "type": "string"
                  },
                  "swap_link_template": {
                    "description": "A template for Swap links - use `{{cart_id}}` to insert the Swap Cart id",
                    "type": "string"
                  },
                  "default_currency_code": {
                    "description": "The default currency code for the Store.",
                    "type": "string"
                  }
                }
              }
            }
          }
        },
        "tags": [
          "Store"
        ],
        "responses": {
          "200": {
            "description": "OK",
            "content": {
              "application/json": {
                "schema": {
                  "properties": {
                    "store": {
                      "$ref": "#/components/schemas/store"
                    }
                  }
                }
              }
            }
          }
        }
      }
    },
    "/store/payment-providers": {
      "get": {
        "operationId": "GetStorePaymentProviders",
        "summary": "Retrieve configured Payment Providers",
        "description": "Retrieves the configured Payment Providers",
        "tags": [
          "Store"
        ],
        "responses": {
          "200": {
            "description": "OK",
            "content": {
              "application/json": {
                "schema": {
                  "properties": {
                    "payment_providers": {
                      "type": "array",
                      "items": {
                        "$ref": "#/components/schemas/store"
                      }
                    }
                  }
                }
              }
            }
          }
        }
      }
    },
    "/variants": {
      "get": {
        "operationId": "GetVariants",
        "summary": "List Product Variants.",
        "description": "Retrieves a list of Product Variants",
        "tags": [
          "Product Variant"
        ],
        "responses": {
          "200": {
            "description": "OK",
            "content": {
              "application/json": {
                "schema": {
                  "properties": {
                    "variants": {
                      "type": "array",
                      "items": {
                        "$ref": "#/components/schemas/product_variant"
                      }
                    }
                  }
                }
              }
            }
          }
        }
      }
    }
  },
  "components": {
    "schemas": {
      "address": {
        "title": "Address",
        "description": "An address.",
        "x-resourceId": "address",
        "properties": {
          "id": {
            "type": "string"
          },
          "customer_id": {
            "type": "string"
          },
          "company": {
            "type": "string"
          },
          "first_name": {
            "type": "string"
          },
          "last_name": {
            "type": "string"
          },
          "address_1": {
            "type": "string"
          },
          "address_2": {
            "type": "string"
          },
          "city": {
            "type": "string"
          },
          "country_code": {
            "type": "string"
          },
          "country": {
            "$ref": "#/components/schemas/country"
          }
        }
      },
      "cart": {
        "title": "Cart",
        "description": "Represents a user cart",
        "x-resourceId": "cart",
        "properties": {
          "id": {
            "type": "string"
          },
          "email": {
            "type": "string"
          },
          "billing_address_id": {
            "type": "string"
          },
          "billing_address": {
            "$ref": "#/components/schemas/address"
          },
          "shipping_address_id": {
            "type": "string"
          },
          "shipping_address": {
            "$ref": "#/components/schemas/address"
          },
          "items": {
            "type": "array",
            "items": {
              "$ref": "#/components/schemas/line_item"
            }
          },
          "region_id": {
            "type": "string"
          },
          "region": {
            "$ref": "#/components/schemas/region"
          },
          "discounts": {
            "type": "array",
            "items": {
              "$ref": "#/components/schemas/region"
            }
          },
          "gift_cards": {
            "type": "array",
            "items": {
              "$ref": "#/components/schemas/gift_card"
            }
          },
          "customer_id": {
            "type": "string"
          },
          "customer": {
            "$ref": "#/components/schemas/customer"
          },
          "payment_session": {
            "$ref": "#/components/schemas/payment_session"
          },
          "payment_sessions": {
            "type": "array",
            "items": {
              "$ref": "#/components/schemas/payment_session"
            }
          },
          "payment": {
            "$ref": "#/components/schemas/payment"
          },
          "shipping_methods": {
            "type": "array",
            "items": {
              "$ref": "#/components/schemas/shipping_method"
            }
          },
          "type": {
            "type": "string",
            "enum": [
              "default",
              "swap",
              "payment_link"
            ]
          },
          "completed_at": {
            "type": "string",
            "format": "date-time"
          },
          "created_at": {
            "type": "string",
            "format": "date-time"
          },
          "updated_at": {
            "type": "string",
            "format": "date-time"
          },
          "deleted_at": {
            "type": "string",
            "format": "date-time"
          },
          "metadata": {
            "type": "object"
          },
          "shipping_total": {
            "type": "integer"
          },
          "discount_total": {
            "type": "integer"
          },
          "tax_total": {
            "type": "integer"
          },
          "subtotal": {
            "type": "integer"
          },
          "refundable_amount": {
            "type": "integer"
          },
          "gift_card_total": {
            "type": "integer"
          }
        }
      },
      "claim_image": {
        "title": "Claim Image",
        "description": "Represents photo documentation of a claim.",
        "x-resourceId": "claim_image",
        "properties": {
          "id": {
            "type": "string"
          },
          "claim_item_id": {
            "type": "string"
          },
          "url": {
            "type": "string"
          },
          "created_at": {
            "type": "string",
            "format": "date-time"
          },
          "updated_at": {
            "type": "string",
            "format": "date-time"
          },
          "deleted_at": {
            "type": "string",
            "format": "date-time"
          },
          "metadata": {
            "type": "object"
          }
        }
      },
      "claim_item": {
        "title": "Claim Item",
        "description": "Represents a claimed item along with information about the reasons for the claim.",
        "x-resourceId": "claim_item",
        "properties": {
          "id": {
            "type": "string"
          },
          "images": {
            "type": "array",
            "items": {
              "$ref": "#/components/schemas/claim_image"
            }
          },
          "claim_order_id": {
            "type": "string"
          },
          "item_id": {
            "type": "string"
          },
          "item": {
            "description": "The Line Item that the claim refers to",
            "$ref": "#/components/schemas/line_item"
          },
          "variant_id": {
            "type": "string"
          },
          "variant": {
            "description": "The Product Variant that is claimed.",
            "$ref": "#/components/schemas/product_variant"
          },
          "reason": {
            "description": "The reason for the claim",
            "type": "string",
            "enum": [
              "missing_item",
              "wrong_item",
              "production_failure",
              "other"
            ]
          },
          "note": {
            "description": "An optional note about the claim, for additional information",
            "type": "string"
          },
          "quantity": {
            "description": "The quantity of the item that is being claimed; must be less than or equal to the amount purchased in the original order.",
            "type": "integer"
          },
          "tags": {
            "description": "User defined tags for easy filtering and grouping.",
            "type": "array",
            "items": {
              "$ref": "#/components/schemas/claim_tag"
            }
          },
          "created_at": {
            "type": "string",
            "format": "date-time"
          },
          "updated_at": {
            "type": "string",
            "format": "date-time"
          },
          "deleted_at": {
            "type": "string",
            "format": "date-time"
          },
          "metadata": {
            "type": "object"
          }
        }
      },
      "claim_order": {
        "title": "Claim Order",
        "description": "Claim Orders represent a group of faulty or missing items. Each claim order consists of a subset of items associated with an original order, and can contain additional information about fulfillments and returns.",
        "x-resourceId": "claim_order",
        "properties": {
          "id": {
            "type": "string"
          },
          "type": {
            "type": "string",
            "enum": [
              "refund",
              "replace"
            ]
          },
          "payment_status": {
            "type": "string",
            "enum": [
              "na",
              "not_refunded",
              "refunded"
            ]
          },
          "fulfillment_status": {
            "type": "string",
            "enum": [
              "not_fulfilled",
              "partially_fulfilled",
              "fulfilled",
              "partially_shipped",
              "shipped",
              "partially_returned",
              "returned",
              "canceled",
              "requires_action"
            ]
          },
          "claim_items": {
            "description": "The items that have been claimed",
            "type": "array",
            "items": {
              "$ref": "#/components/schemas/claim_item"
            }
          },
          "additional_items": {
            "description": "Refers to the new items to be shipped when the claim order has the type `replace`",
            "type": "array",
            "items": {
              "$ref": "#/components/schemas/line_item"
            }
          },
          "order_id": {
            "description": "The id of the order that the claim comes from.",
            "type": "string"
          },
          "return_order": {
            "description": "Holds information about the return if the claim is to be returned",
            "$ref": "#/components/schemas/return"
          },
          "shipping_address_id": {
            "description": "The id of the address that the new items should be shipped to",
            "type": "string"
          },
          "shipping_address": {
            "description": "The address that the new items should be shipped to",
            "$ref": "#/components/schemas/address"
          },
          "shipping_methods": {
            "description": "The shipping methods that the claim order will be shipped with.",
            "type": "array",
            "items": {
              "$ref": "#/components/schemas/shipping_method"
            }
          },
          "fulfillments": {
            "description": "The fulfillments of the new items to be shipped",
            "type": "array",
            "items": {
              "$ref": "#/components/schemas/fulfillment"
            }
          },
          "refund_amount": {
            "description": "The amount that will be refunded in conjunction with the claim",
            "type": "integer"
          },
          "created_at": {
            "type": "string",
            "format": "date-time"
          },
          "updated_at": {
            "type": "string",
            "format": "date-time"
          },
          "deleted_at": {
            "type": "string",
            "format": "date-time"
          },
          "metadata": {
            "type": "object"
          }
        }
      },
      "claim_tag": {
        "title": "Claim Tag",
        "description": "Claim Tags are user defined tags that can be assigned to claim items for easy filtering and grouping.",
        "x-resourceId": "claim_tag",
        "properties": {
          "id": {
            "description": "The id of the claim tag. Will be prefixed by `ctag_`.",
            "type": "string"
          },
          "value": {
            "description": "The value that the claim tag holds",
            "type": "string"
          },
          "created_at": {
            "description": "The date with timezone at which the resource was created.",
            "type": "string",
            "format": "date-time"
          },
          "update_at": {
            "description": "The date with timezone at which the resource was last updated.",
            "type": "string",
            "format": "date-time"
          },
          "deleted_at": {
            "description": "The date with timezone at which the resource was deleted.",
            "type": "string",
            "format": "date-time"
          },
          "metadata": {
            "description": "An optional key-value map with additional information.",
            "type": "object"
          }
        }
      },
      "country": {
        "title": "Country",
        "description": "Country details",
        "x-resourceId": "country",
        "properties": {
          "id": {
            "description": "The database id of the country",
            "type": "integer"
          },
          "iso_2": {
            "description": "The 2 character ISO code for the country.",
            "type": "string"
          },
          "iso_3": {
            "description": "The 3 character ISO code for the country.",
            "type": "string"
          },
          "num_code": {
            "description": "The numerical ISO code for the country.",
            "type": "string"
          },
          "name": {
            "description": "The normalized country name; in upper case.",
            "type": "string"
          },
          "display_name": {
            "description": "The country name appropriate for display.",
            "type": "string"
          }
        }
      },
      "currency": {
        "title": "Currency",
        "description": "Currency",
        "x-resourceId": "currency",
        "properties": {
          "code": {
            "description": "The 3 character ISO code for the currency.",
            "type": "string"
          },
          "symbol": {
            "description": "The symbol used to indicate the currency.",
            "type": "string"
          },
          "symbol_native": {
            "description": "The native symbol used to indicate the currency.",
            "type": "string"
          },
          "name": {
            "description": "The written name of the currency",
            "type": "string"
          }
        }
      },
      "customer": {
        "title": "Customer",
        "description": "Represents a customer",
        "x-resourceId": "customer",
        "properties": {
          "id": {
            "type": "string"
          },
          "email": {
            "type": "string"
          },
          "billing_address_id": {
            "type": "string"
          },
          "billing_address": {
            "description": "The Customer's billing address.",
            "anyOf": [
              {
                "$ref": "#/components/schemas/address"
              }
            ]
          },
          "shipping_addresses": {
            "type": "array",
            "items": {
              "$ref": "#/components/schemas/address"
            }
          },
          "first_name": {
            "type": "string"
          },
          "last_name": {
            "type": "string"
          },
          "phone": {
            "type": "string"
          },
          "has_account": {
            "type": "boolean"
          },
          "created_at": {
            "type": "string",
            "format": "date-time"
          },
          "updated_at": {
            "type": "string",
            "format": "date-time"
          },
          "deleted_at": {
            "type": "string",
            "format": "date-time"
          },
          "metadata": {
            "type": "object"
          }
        }
      },
      "discount_rule": {
        "title": "Discount Rule",
        "description": "Holds the rules that governs how a Discount is calculated when applied to a Cart.",
        "x-resourceId": "discount_rule",
        "properties": {
          "id": {
            "description": "The id of the Discount Rule. Will be prefixed by `dru_`.",
            "type": "string"
          },
          "type": {
            "description": "The type of the Discount, can be `fixed` for discounts that reduce the price by a fixed amount, `percentage` for percentage reductions or `free_shipping` for shipping vouchers.",
            "type": "string",
            "enum": [
              "fixed",
              "percentage",
              "free_shipping"
            ]
          },
          "description": {
            "description": "A short description of the discount",
            "type": "string"
          },
          "value": {
            "description": "The value that the discount represents; this will depend on the type of the discount",
            "type": "integer"
          },
          "allocation": {
            "description": "The scope that the discount should apply to.",
            "type": "string",
            "enum": [
              "total",
              "item"
            ]
          },
          "valid_for": {
            "description": "A set of Products that the discount can be used for.",
            "type": "array",
            "items": {
              "$ref": "#/components/schemas/product"
            }
          },
          "usage_limit": {
            "description": "The maximum number of times that a discount can be used.",
            "type": "integer"
          },
          "created_at": {
            "description": "The date with timezone at which the resource was created.",
            "type": "string",
            "format": "date-time"
          },
          "update_at": {
            "description": "The date with timezone at which the resource was last updated.",
            "type": "string",
            "format": "date-time"
          },
          "deleted_at": {
            "description": "The date with timezone at which the resource was deleted.",
            "type": "string",
            "format": "date-time"
          },
          "metadata": {
            "description": "An optional key-value map with additional information.",
            "type": "object"
          }
        }
      },
      "discount": {
        "title": "Discount",
        "description": "Represents a discount that can be applied to a cart for promotional purposes.",
        "x-resourceId": "discount",
        "properties": {
          "id": {
            "description": "The id of the Discount. Will be prefixed by `disc_`.",
            "type": "string"
          },
          "code": {
            "description": "A unique code for the discount - this will be used by the customer to apply the discount",
            "type": "string"
          },
          "is_dynamic": {
            "description": "A flag to indicate if multiple instances of the discount can be generated. I.e. for newsletter discounts",
            "type": "boolean"
          },
          "rule": {
            "description": "The Discount Rule that governs the behaviour of the Discount",
            "anyOf": [
              {
                "$ref": "#/components/schemas/discount_rule"
              }
            ]
          },
          "is_disabled": {
            "description": "Whether the Discount has been disabled. Disabled discounts cannot be applied to carts",
            "type": "boolean"
          },
          "parent_discount_id": {
            "description": "The Discount that the discount was created from. This will always be a dynamic discount",
            "type": "string"
          },
          "starts_at": {
            "description": "The time at which the discount can be used.",
            "type": "string",
            "format": "date-time"
          },
          "ends_at": {
            "description": "The time at which the discount can no longer be used.",
            "type": "string",
            "format": "date-time"
          },
          "regions": {
            "description": "The Regions in which the Discount can be used",
            "type": "array",
            "items": {
              "$ref": "#/components/schemas/region"
            }
          },
          "created_at": {
            "description": "The date with timezone at which the resource was created.",
            "type": "string",
            "format": "date-time"
          },
          "updated_at": {
            "description": "The date with timezone at which the resource was last updated.",
            "type": "string",
            "format": "date-time"
          },
          "deleted_at": {
            "description": "The date with timezone at which the resource was deleted.",
            "type": "string",
            "format": "date-time"
          },
          "metadata": {
            "description": "An optional key-value map with additional information.",
            "type": "object"
          }
        }
      },
      "fulfillment_item": {
        "title": "Fulfillment Item",
        "description": "Correlates a Line Item with a Fulfillment, keeping track of the quantity of the Line Item.",
        "x-resourceId": "fulfillment_item",
        "properties": {
          "fulfillment_id": {
            "description": "The id of the Fulfillment that the Fulfillment Item belongs to.",
            "type": "string"
          },
          "item_id": {
            "description": "The id of the Line Item that the Fulfillment Item references.",
            "type": "string"
          },
          "item": {
            "description": "The Line Item that the Fulfillment Item references.",
            "anyOf": [
              {
                "$ref": "#/components/schemas/line_item"
              }
            ]
          },
          "quantity": {
            "description": "The quantity of the Line Item that is included in the Fulfillment.",
            "type": "integer"
          }
        }
      },
      "fulfillment_provider": {
        "title": "Fulfillment Provider",
        "description": "Represents a fulfillment provider plugin and holds its installation status.",
        "x-resourceId": "fulfillment_provider",
        "properties": {
          "id": {
            "description": "The id of the fulfillment provider as given by the plugin.",
            "type": "string"
          },
          "is_installed": {
            "description": "Whether the plugin is installed in the current version. Plugins that are no longer installed are not deleted by will have this field set to `false`.",
            "type": "boolean"
          }
        }
      },
      "fulfillment": {
        "title": "Fulfillment",
        "description": "Fulfillments are created once store operators can prepare the purchased goods. Fulfillments will eventually be shipped and hold information about how to track shipments. Fulfillments are created through a provider, which is typically an external shipping aggregator, shipping partner og 3PL, most plugins will have asynchronous communications with these providers through webhooks in order to automatically update and synchronize the state of Fulfillments.",
        "x-resourceId": "fulfillment",
        "properties": {
          "id": {
            "description": "The id of the Fulfillment. This value will be prefixed by `ful_`.",
            "type": "string"
          },
          "claim_order_id": {
            "description": "The id of the Claim that the Fulfillment belongs to.",
            "type": "string"
          },
          "swap_id": {
            "description": "The id of the Swap that the Fulfillment belongs to.",
            "type": "string"
          },
          "order_id": {
            "description": "The id of the Order that the Fulfillment belongs to.",
            "type": "string"
          },
          "provider_id": {
            "description": "The id of the Fulfillment Provider responsible for handling the fulfillment",
            "type": "string"
          },
          "items": {
            "description": "The Fulfillment Items in the Fulfillment - these hold information about how many of each Line Item has been fulfilled.",
            "type": "array",
            "items": {
              "$ref": "#/components/schemas/fulfillment_item"
            }
          },
          "tracking_links": {
            "description": "The Tracking Links that can be used to track the status of the Fulfillment, these will usually be provided by the Fulfillment Provider.",
            "type": "array",
            "items": {
              "$ref": "#/components/schemas/tracking_link"
            }
          },
          "tracking_numbers": {
            "deprecated": true,
            "description": "The tracking numbers that can be used to track the status of the fulfillment.",
            "type": "array",
            "items": {
              "type": "string"
            }
          },
          "shipped_at": {
            "description": "The date with timezone at which the Fulfillment was shipped.",
            "type": "string",
            "format": "date-time"
          },
          "canceled_at": {
            "description": "The date with timezone at which the Fulfillment was canceled.",
            "type": "string",
            "format": "date-time"
          },
          "created_at": {
            "description": "The date with timezone at which the resource was created.",
            "type": "string",
            "format": "date-time"
          },
          "updated_at": {
            "description": "The date with timezone at which the resource was last updated.",
            "type": "string",
            "format": "date-time"
          },
          "metadata": {
            "description": "An optional key-value map with additional information.",
            "type": "object"
          }
        }
      },
      "gift_card_transaction": {
        "title": "Gift Card Transaction",
        "description": "Gift Card Transactions are created once a Customer uses a Gift Card to pay for their Order",
        "x-resourceId": "gift_card_transaction",
        "properties": {
          "id": {
            "description": "The id of the Gift Card Transaction. This value will be prefixed by `gct_`.",
            "type": "string"
          },
          "gift_card_id": {
            "description": "The id of the Gift Card that was used in the transaction.",
            "type": "string"
          },
          "gift_card": {
            "description": "The Gift Card that was used in the transaction.",
            "anyOf": [
              {
                "$ref": "#/components/schemas/gift_card"
              }
            ]
          },
          "order_id": {
            "description": "The id of the Order that the Gift Card was used to pay for.",
            "type": "string"
          },
          "amount": {
            "description": "The amount that was used from the Gift Card.",
            "type": "integer"
          },
          "created_at": {
            "description": "The date with timezone at which the resource was created.",
            "type": "string",
            "format": "date-time"
          }
        }
      },
      "gift_card": {
        "title": "Gift Card",
        "description": "Gift Cards are redeemable and represent a value that can be used towards the payment of an Order.",
        "x-resourceId": "gift_card",
        "properties": {
          "id": {
            "description": "The id of the Gift Card. This value will be prefixed by `gift_`.",
            "type": "string"
          },
          "code": {
            "description": "The unique code that identifies the Gift Card. This is used by the Customer to redeem the value of the Gift Card.",
            "type": "string"
          },
          "value": {
            "description": "The value that the Gift Card represents.",
            "type": "integer"
          },
          "balance": {
            "description": "The remaining value on the Gift Card.",
            "type": "integer"
          },
          "region_id": {
            "description": "The id of the Region in which the Gift Card is available.",
            "type": "string"
          },
          "region": {
            "description": "The Region in which the Gift Card is available.",
            "anyOf": [
              {
                "$ref": "#/components/schemas/region"
              }
            ]
          },
          "order_id": {
            "description": "The id of the Order that the Gift Card was purchased in.",
            "type": "string"
          },
          "is_disabled": {
            "description": "Whether the Gift Card has been disabled. Disabled Gift Cards cannot be applied to carts.",
            "type": "boolean"
          },
          "ends_at": {
            "description": "The time at which the Gift Card can no longer be used.",
            "type": "string",
            "format": "date-time"
          },
          "created_at": {
            "description": "The date with timezone at which the resource was created.",
            "type": "string",
            "format": "date-time"
          },
          "updated_at": {
            "description": "The date with timezone at which the resource was last updated.",
            "type": "string",
            "format": "date-time"
          },
          "deleted_at": {
            "description": "The date with timezone at which the resource was deleted.",
            "type": "string",
            "format": "date-time"
          },
          "metadata": {
            "description": "An optional key-value map with additional information.",
            "type": "object"
          }
        }
      },
      "image": {
        "title": "Image",
        "description": "Images holds a reference to a URL at which the image file can be found.",
        "x-resourceId": "image",
        "properties": {
          "id": {
            "description": "The id of the Image. This value will be prefixed by `img_`.",
            "type": "string"
          },
          "url": {
            "description": "The URL at which the image file can be found.",
            "type": "string"
          },
          "created_at": {
            "description": "The date with timezone at which the resource was created.",
            "type": "string",
            "format": "date-time"
          },
          "update_at": {
            "description": "The date with timezone at which the resource was last updated.",
            "type": "string",
            "format": "date-time"
          },
          "deleted_at": {
            "description": "The date with timezone at which the resource was deleted.",
            "type": "string",
            "format": "date-time"
          },
          "metadata": {
            "description": "An optional key-value map with additional information.",
            "type": "object"
          }
        }
      },
      "line_item": {
        "title": "Line Item",
        "description": "Line Items represent purchasable units that can be added to a Cart for checkout. When Line Items are purchased they will get copied to the resulting order and can eventually be referenced in Fulfillments and Returns. Line Items may also be created when processing Swaps and Claims.",
        "x-resourceId": "line_item",
        "properties": {
          "id": {
            "description": "The id of the Line Item. This value will be prefixed by `item_`.",
            "type": "string"
          },
          "cart_id": {
            "description": "The id of the Cart that the Line Item belongs to.",
            "type": "string"
          },
          "order_id": {
            "description": "The id of the Order that the Line Item belongs to.",
            "type": "string"
          },
          "swap_id": {
            "description": "The id of the Swap that the Line Item belongs to.",
            "type": "string"
          },
          "claim_order_id": {
            "description": "The id of the Claim that the Line Item belongs to.",
            "type": "string"
          },
          "title": {
            "description": "The title of the Line Item, this should be easily identifiable by the Customer.",
            "type": "string"
          },
          "description": {
            "description": "A more detailed description of the contents of the Line Item.",
            "type": "string"
          },
          "thumbnail": {
            "description": "A URL string to a small image of the contents of the Line Item.",
            "type": "string"
          },
          "is_giftcard": {
            "description": "Flag to indicate if the Line Item is a Gift Card.",
            "type": "boolean"
          },
          "should_merge": {
            "description": "Flag to indicate if new Line Items with the same variant should be merged or added as an additional Line Item.",
            "type": "boolean"
          },
          "allow_discounts": {
            "description": "Flag to indicate if the Line Item should be included when doing discount calculations.",
            "type": "boolean"
          },
          "unit_price": {
            "description": "The price of one unit of the content in the Line Item. This should be in the currency defined by the Cart/Order/Swap/Claim that the Line Item belongs to.",
            "type": "boolean"
          },
          "variant_id": {
            "description": "The id of the Product Variant contained in the Line Item.",
            "type": "string"
          },
          "variant": {
            "description": "The Product Variant contained in the Line Item.",
            "anyOf": [
              {
                "$ref": "#/components/schemas/product_variant"
              }
            ]
          },
          "quantity": {
            "description": "The quantity of the content in the Line Item.",
            "type": "integer"
          },
          "fulfilled_quantity": {
            "description": "The quantity of the Line Item that has been fulfilled.",
            "type": "integer"
          },
          "returned_quantity": {
            "description": "The quantity of the Line Item that has been returned.",
            "type": "integer"
          },
          "shipped_quantity": {
            "description": "The quantity of the Line Item that has been shipped.",
            "type": "integer"
          },
          "created_at": {
            "description": "The date with timezone at which the resource was created.",
            "type": "string",
            "format": "date-time"
          },
          "updated_at": {
            "description": "The date with timezone at which the resource was last updated.",
            "type": "string",
            "format": "date-time"
          },
          "metadata": {
            "description": "An optional key-value map with additional information.",
            "type": "object"
          },
          "refundable": {
            "description": "The amount that can be refunded from the given Line Item. Takes taxes and discounts into consideration.",
            "type": "integer"
          }
        }
      },
      "money_amount": {
        "title": "Money Amount",
        "description": "Money Amounts represents an amount that a given Product Variant can be purcased for. Each Money Amount either has a Currency or Region associated with it to indicate the pricing in a given Currency or, for fully region-based pricing, the given price in a specific Region. If region-based pricing is used the amount will be in the currency defined for the Reigon.",
        "x-resourceId": "money_amount",
        "properties": {
          "id": {
            "description": "The id of the Money Amount. This value will be prefixed by `ma_`.",
            "type": "string"
          },
          "currency_code": {
            "description": "The 3 character currency code that the Money Amount is given in.",
            "type": "string"
          },
          "amount": {
            "description": "The amount in the smallest currecny unit (e.g. cents 100 cents to charge $1) that the Product Variant will cost.",
            "type": "integer"
          },
          "sale_amount": {
            "description": "An optional sale amount that the Product Variant will be available for when defined.",
            "type": "integer"
          },
          "variant_id": {
            "description": "The id of the Product Variant that the Money Amount belongs to.",
            "type": "string"
          },
          "region_id": {
            "description": "The id of the Region that the Money Amount is defined for.",
            "type": "string"
          },
          "region": {
            "description": "The Region that the Money Amount is defined for.",
            "anyOf": [
              {
                "$ref": "#/components/schemas/region"
              }
            ]
          },
          "created_at": {
            "description": "The date with timezone at which the resource was created.",
            "type": "string",
            "format": "date-time"
          },
          "updated_at": {
            "description": "The date with timezone at which the resource was last updated.",
            "type": "string",
            "format": "date-time"
          },
          "deleted_at": {
            "description": "The date with timezone at which the resource was deleted.",
            "type": "string",
            "format": "date-time"
          }
        }
      },
      "notification_provider": {
        "title": "Notification Provider",
        "description": "Represents a notification provider plugin and holds its installation status.",
        "x-resourceId": "notification_provider",
        "properties": {
          "id": {
            "description": "The id of the notification provider as given by the plugin.",
            "type": "string"
          },
          "is_installed": {
            "description": "Whether the plugin is installed in the current version. Plugins that are no longer installed are not deleted by will have this field set to `false`.",
            "type": "boolean"
          }
        }
      },
      "notification": {
        "title": "Notification",
        "description": "Notifications a communications sent via Notification Providers as a reaction to internal events such as `order.placed`. Notifications can be used to show a chronological timeline for communications sent to a Customer regarding an Order, and enables resends.",
        "x-resourceId": "notification",
        "properties": {
          "id": {
            "description": "The id of the Notification. This value will be prefixed by `noti_`.",
            "type": "string"
          },
          "event_name": {
            "description": "The name of the event that the notification was sent for.",
            "type": "string"
          },
          "resource_type": {
            "description": "The type of resource that the Notification refers to.",
            "type": "string"
          },
          "resource_id": {
            "description": "The id of the resource that the Notification refers to.",
            "type": "string"
          },
          "customer_id": {
            "description": "The id of the Customer that the Notification was sent to.",
            "type": "string"
          },
          "customer": {
            "description": "The Customer that the Notification was sent to.",
            "anyOf": [
              {
                "$ref": "#/components/schemas/customer"
              }
            ]
          },
          "to": {
            "description": "The address that the Notification was sent to. This will usually be an email address, but represent other addresses such as a chat bot user id",
            "type": "string"
          },
          "data": {
            "description": "The data that the Notification was sent with. This contains all the data necessary for the Notification Provider to initiate a resend.",
            "type": "object"
          },
          "parent_id": {
            "description": "The id of the Notification that was originally sent.",
            "type": "string"
          },
          "resends": {
            "description": "The resends that have been completed after the original Notification.",
            "type": "array",
            "items": {
              "$ref": "#/components/schemas/notification_resend"
            }
          },
          "provider_id": {
            "description": "The id of the Notification Provider that handles the Notification.",
            "type": "string"
          },
          "created_at": {
            "description": "The date with timezone at which the resource was created.",
            "type": "string",
            "format": "date-time"
          },
          "updated_at": {
            "description": "The date with timezone at which the resource was last updated.",
            "type": "string",
            "format": "date-time"
          }
        }
      },
      "notification_resend": {
        "title": "Notification Resend",
        "description": "A resend of a Notification.",
        "x-resourceId": "notification_resend",
        "properties": {
          "id": {
            "description": "The id of the Notification. This value will be prefixed by `noti_`.",
            "type": "string"
          },
          "event_name": {
            "description": "The name of the event that the notification was sent for.",
            "type": "string"
          },
          "resource_type": {
            "description": "The type of resource that the Notification refers to.",
            "type": "string"
          },
          "resource_id": {
            "description": "The id of the resource that the Notification refers to.",
            "type": "string"
          },
          "to": {
            "description": "The address that the Notification was sent to. This will usually be an email address, but represent other addresses such as a chat bot user id",
            "type": "string"
          },
          "data": {
            "description": "The data that the Notification was sent with. This contains all the data necessary for the Notification Provider to initiate a resend.",
            "type": "object"
          },
          "parent_id": {
            "description": "The id of the Notification that was originally sent.",
            "type": "string"
          },
          "provider_id": {
            "description": "The id of the Notification Provider that handles the Notification.",
            "type": "string"
          },
          "created_at": {
            "description": "The date with timezone at which the resource was created.",
            "type": "string",
            "format": "date-time"
          },
          "updated_at": {
            "description": "The date with timezone at which the resource was last updated.",
            "type": "string",
            "format": "date-time"
          }
        }
      },
      "order": {
        "title": "Order",
        "description": "Represents an order",
        "x-resourceId": "order",
        "properties": {
          "id": {
            "type": "string"
          },
          "status": {
            "type": "string",
            "enum": [
              "pending",
              "completed",
              "archived",
              "canceled",
              "requires_action"
            ]
          },
          "fulfillment_status": {
            "type": "string",
            "enum": [
              "not_fulfilled",
              "partially_fulfilled",
              "fulfilled",
              "partially_shipped",
              "shipped",
              "partially_returned",
              "returned",
              "canceled",
              "requires_action"
            ]
          },
          "payment_status": {
            "type": "string",
            "enum": [
              "not_paid",
              "awaiting",
              "captured",
              "partially_refunded",
              "refuneded",
              "canceled",
              "requires_action"
            ]
          },
          "display_id": {
            "type": "integer"
          },
          "cart_id": {
            "type": "string"
          },
          "currency_code": {
            "type": "string"
          },
          "tax_rate": {
            "type": "integer"
          },
          "discounts": {
            "type": "array",
            "items": {
              "$ref": "#/components/schemas/discount"
            }
          },
          "email": {
            "type": "string"
          },
          "billing_address_id": {
            "type": "string"
          },
          "billing_address": {
            "anyOf": [
              {
                "$ref": "#/components/schemas/address"
              }
            ]
          },
          "shipping_address_id": {
            "type": "string"
          },
          "shipping_address": {
            "anyOf": [
              {
                "$ref": "#/components/schemas/address"
              }
            ]
          },
          "items": {
            "type": "array",
            "items": {
              "$ref": "#/components/schemas/line_item"
            }
          },
          "region_id": {
            "type": "string"
          },
          "region": {
            "anyOf": [
              {
                "$ref": "#/components/schemas/region"
              }
            ]
          },
          "gift_cards": {
            "type": "array",
            "items": {
              "$ref": "#/components/schemas/gift_card"
            }
          },
          "customer_id": {
            "type": "string"
          },
          "customer": {
            "anyOf": [
              {
                "$ref": "#/components/schemas/customer"
              }
            ]
          },
          "payment_session": {
            "anyOf": [
              {
                "$ref": "#/components/schemas/payment_session"
              }
            ]
          },
          "payment_sessions": {
            "type": "array",
            "items": {
              "$ref": "#/components/schemas/payment_session"
            }
          },
          "payments": {
            "type": "array",
            "items": {
              "$ref": "#/components/schemas/payment"
            }
          },
          "shipping_methods": {
            "type": "array",
            "items": {
              "$ref": "#/components/schemas/shipping_method"
            }
          },
          "fulfillments": {
            "type": "array",
            "items": {
              "$ref": "#/components/schemas/fulfillment"
            }
          },
          "returns": {
            "type": "array",
            "items": {
              "$ref": "#/components/schemas/return"
            }
          },
          "claims": {
            "type": "array",
            "items": {
              "$ref": "#/components/schemas/claim_order"
            }
          },
          "refunds": {
            "type": "array",
            "items": {
              "$ref": "#/components/schemas/refund"
            }
          },
          "swaps": {
            "type": "array",
            "items": {
              "$ref": "#/components/schemas/refund"
            }
          },
          "gift_card_transactions": {
            "type": "array",
            "items": {
              "$ref": "#/components/schemas/gift_card_transaction"
            }
          },
          "canceled_at": {
            "type": "string",
            "format": "date-time"
          },
          "created_at": {
            "type": "string",
            "format": "date-time"
          },
          "update_at": {
            "type": "string",
            "format": "date-time"
          },
          "deleted_at": {
            "type": "string",
            "format": "date-time"
          },
          "metadata": {
            "type": "object"
          },
          "shipping_total": {
            "type": "integer"
          },
          "discount_total": {
            "type": "integer"
          },
          "tax_total": {
            "type": "integer"
          },
          "subtotal": {
            "type": "integer"
          },
          "refundable_amount": {
            "type": "integer"
          },
          "gift_card_total": {
            "type": "integer"
          }
        }
      },
      "payment_provider": {
        "title": "Payment Provider",
        "description": "Represents a Payment Provider plugin and holds its installation status.",
        "x-resourceId": "payment_provider",
        "properties": {
          "id": {
            "description": "The id of the payment provider as given by the plugin.",
            "type": "string"
          },
          "is_installed": {
            "description": "Whether the plugin is installed in the current version. Plugins that are no longer installed are not deleted by will have this field set to `false`.",
            "type": "boolean"
          }
        }
      },
      "payment_session": {
        "title": "Payment Session",
        "description": "Payment Sessions are created when a Customer initilizes the checkout flow, and can be used to hold the state of a payment flow. Each Payment Session is controlled by a Payment Provider, who is responsible for the communication with external payment services. Authorized Payment Sessions will eventually get promoted to Payments to indicate that they are authorized for capture/refunds/etc.",
        "x-resourceId": "payment_session",
        "properties": {
          "id": {
            "description": "The id of the Payment Session. This value will be prefixed with `ps_`.",
            "type": "string"
          },
          "cart_id": {
            "description": "The id of the Cart that the Payment Session is created for.",
            "type": "string"
          },
          "provider_id": {
            "description": "The id of the Payment Provider that is responsible for the Payment Session",
            "type": "string"
          },
          "is_selected": {
            "description": "A flag to indicate if the Payment Session has been selected as the method that will be used to complete the purchase.",
            "type": "boolean"
          },
          "status": {
            "description": "Indicates the status of the Payment Session. Will default to `pending`, and will eventually become `authorized`. Payment Sessions may have the status of `requires_more` to indicate that further actions are to be completed by the Customer.",
            "type": "string",
            "enum": [
              "authorized",
              "pending",
              "requires_more",
              "error",
              "canceled"
            ]
          },
          "data": {
            "description": "The data required for the Payment Provider to identify, modify and process the Payment Session. Typically this will be an object that holds an id to the external payment session, but can be an empty object if the Payment Provider doesn't hold any state.",
            "type": "object"
          },
          "created_at": {
            "description": "The date with timezone at which the resource was created.",
            "type": "string",
            "format": "date-time"
          },
          "updated_at": {
            "description": "The date with timezone at which the resource was last updated.",
            "type": "string",
            "format": "date-time"
          }
        }
      },
      "payment": {
        "title": "Payment",
        "description": "Payments represent an amount authorized with a given payment method, Payments can be captured, canceled or refunded.",
        "x-resourceId": "payment",
        "properties": {
          "id": {
            "description": "The id of the Payment. This value will be prefixed with `pay_`.",
            "type": "string"
          },
          "swap_id": {
            "description": "The id of the Swap that the Payment is used for.",
            "type": "string"
          },
          "order_id": {
            "description": "The id of the Order that the Payment is used for.",
            "type": "string"
          },
          "cart_id": {
            "description": "The id of the Cart that the Payment Session is created for.",
            "type": "string"
          },
          "amount": {
            "description": "The amount that the Payment has been authorized for.",
            "type": "integer"
          },
          "currency_code": {
            "description": "The 3 character ISO currency code that the Payment is completed in.",
            "type": "string"
          },
          "amount_refunded": {
            "description": "The amount of the original Payment amount that has been refunded back to the Customer.",
            "type": "integer"
          },
          "provider_id": {
            "description": "The id of the Payment Provider that is responsible for the Payment",
            "type": "string"
          },
          "data": {
            "description": "The data required for the Payment Provider to identify, modify and process the Payment. Typically this will be an object that holds an id to the external payment session, but can be an empty object if the Payment Provider doesn't hold any state.",
            "type": "object"
          },
          "captured_at": {
            "description": "The date with timezone at which the Payment was captured.",
            "type": "string",
            "format": "date-time"
          },
          "canceled_at": {
            "description": "The date with timezone at which the Payment was canceled.",
            "type": "string",
            "format": "date-time"
          },
          "created_at": {
            "description": "The date with timezone at which the resource was created.",
            "type": "string",
            "format": "date-time"
          },
          "updated_at": {
            "description": "The date with timezone at which the resource was last updated.",
            "type": "string",
            "format": "date-time"
          },
          "metadata": {
            "description": "An optional key-value map with additional information.",
            "type": "object"
          }
        }
      },
      "product_collection": {
        "title": "Product Collection",
        "description": "Product Collections represents a group of Products that are related.",
        "x-resourceId": "product_collection",
        "properties": {
          "id": {
            "description": "The id of the Product Collection. This value will be prefixed with `pcol_`.",
            "type": "string"
          },
          "title": {
            "description": "The title that the Product Collection is identified by.",
            "type": "string"
          },
          "handle": {
            "description": "A unique string that identifies the Product Collection - can for example be used in slug structures.",
            "type": "string"
          },
          "products": {
            "description": "The Products contained in the Product Collection.",
            "type": "array",
            "items": {
              "type": "object"
            }
          },
          "created_at": {
            "description": "The date with timezone at which the resource was created.",
            "type": "string",
            "format": "date-time"
          },
          "updated_at": {
            "description": "The date with timezone at which the resource was last updated.",
            "type": "string",
            "format": "date-time"
          },
          "deleted_at": {
            "description": "The date with timezone at which the resource was last updated.",
            "type": "string",
            "format": "date-time"
          },
          "metadata": {
            "description": "An optional key-value map with additional information.",
            "type": "object"
          }
        }
      },
      "product_option_value": {
        "title": "Product Option Value",
        "description": "A value given to a Product Variant's option set. Product Variant have a Product Option Value for each of the Product Options defined on the Product.",
        "x-resourceId": "product_option_value",
        "properties": {
          "id": {
            "description": "The id of the Product Option Value. This value will be prefixed with `optval_`.",
            "type": "string"
          },
          "value": {
            "description": "The value that the Product Variant has defined for the specific Product Option (e.g. if the Product Option is \"Size\" this value could be \"Small\", \"Medium\" or \"Large\").",
            "type": "string"
          },
          "option_id": {
            "description": "The id of the Product Option that the Product Option Value is defined for.",
            "type": "string"
          },
          "variant_id": {
            "description": "The id of the Product Variant that the Product Option Value is defined for.",
            "type": "string"
          },
          "created_at": {
            "description": "The date with timezone at which the resource was created.",
            "type": "string",
            "format": "date-time"
          },
          "updated_at": {
            "description": "The date with timezone at which the resource was last updated.",
            "type": "string",
            "format": "date-time"
          },
          "deleted_at": {
            "description": "The date with timezone at which the resource was last updated.",
            "type": "string",
            "format": "date-time"
          },
          "metadata": {
            "description": "An optional key-value map with additional information.",
            "type": "object"
          }
        }
      },
      "product_option": {
        "title": "Product Option",
        "description": "Product Options define properties that may vary between different variants of a Product. Common Product Options are \"Size\" and \"Color\", but Medusa doesn't limit what Product Options that can be defined.",
        "x-resourceId": "product_option",
        "properties": {
          "id": {
            "description": "The id of the Product Option. This value will be prefixed with `opt_`.",
            "type": "string"
          },
          "title": {
            "description": "The title that the Product Option is defined by (e.g. \"Size\").",
            "type": "string"
          },
          "values": {
            "description": "The Product Option Values that are defined for the Product Option.",
            "type": "array",
            "items": {
              "$ref": "#/components/schemas/product_option_value"
            }
          },
          "product_id": {
            "description": "The id of the Product that the Product Option is defined for.",
            "type": "string"
          },
          "created_at": {
            "description": "The date with timezone at which the resource was created.",
            "type": "string",
            "format": "date-time"
          },
          "updated_at": {
            "description": "The date with timezone at which the resource was last updated.",
            "type": "string",
            "format": "date-time"
          },
          "deleted_at": {
            "description": "The date with timezone at which the resource was deleted.",
            "type": "string",
            "format": "date-time"
          },
          "metadata": {
            "description": "An optional key-value map with additional information.",
            "type": "object"
          }
        }
      },
      "product_tag": {
        "title": "Product Tag",
        "description": "Product Tags can be added to Products for easy filtering and grouping.",
        "x-resourceId": "product_tag",
        "properties": {
          "id": {
            "description": "The id of the Product Tag. This value will be prefixed with `ptag_`.",
            "type": "string"
          },
          "value": {
            "description": "The value that the Product Tag represents (e.g. \"Pants\").",
            "type": "string"
          },
          "created_at": {
            "description": "The date with timezone at which the resource was created.",
            "type": "string",
            "format": "date-time"
          },
          "updated_at": {
            "description": "The date with timezone at which the resource was last updated.",
            "type": "string",
            "format": "date-time"
          },
          "deleted_at": {
            "description": "The date with timezone at which the resource was deleted.",
            "type": "string",
            "format": "date-time"
          },
          "metadata": {
            "description": "An optional key-value map with additional information.",
            "type": "object"
          }
        }
      },
      "product_type": {
        "title": "Product Type",
        "description": "Product Type can be added to Products for filtering and reporting purposes.",
        "x-resourceId": "product_type",
        "properties": {
          "id": {
            "description": "The id of the Product Type. This value will be prefixed with `ptyp_`.",
            "type": "string"
          },
          "value": {
            "description": "The value that the Product Type represents (e.g. \"Clothing\").",
            "type": "string"
          },
          "created_at": {
            "description": "The date with timezone at which the resource was created.",
            "type": "string",
            "format": "date-time"
          },
          "updated_at": {
            "description": "The date with timezone at which the resource was last updated.",
            "type": "string",
            "format": "date-time"
          },
          "deleted_at": {
            "description": "The date with timezone at which the resource was deleted.",
            "type": "string",
            "format": "date-time"
          },
          "metadata": {
            "description": "An optional key-value map with additional information.",
            "type": "object"
          }
        }
      },
      "product_variant": {
        "title": "Product Variant",
        "description": "Product Variants represent a Product with a specific set of Product Option configurations. The maximum number of Product Variants that a Product can have is given by the number of available Product Option combinations.",
        "x-resourceId": "product_variant",
        "properties": {
          "id": {
            "description": "The id of the Product Variant. This value will be prefixed with `variant_`.",
            "type": "string"
          },
          "title": {
            "description": "A title that can be displayed for easy identification of the Product Variant.",
            "type": "string"
          },
          "product_id": {
            "description": "The id of the Product that the Product Variant belongs to.",
            "type": "string"
          },
          "prices": {
            "description": "The Money Amounts defined for the Product Variant. Each Money Amount represents a price in a given currency or a price in a specific Region.",
            "type": "array",
            "items": {
              "$ref": "#/components/schemas/money_amount"
            }
          },
          "sku": {
            "description": "The unique stock keeping unit used to identify the Product Variant. This will usually be a unqiue identifer for the item that is to be shipped, and can be referenced across multiple systems.",
            "type": "string"
          },
          "barcode": {
            "description": "A generic field for a GTIN number that can be used to identify the Product Variant.",
            "type": "string"
          },
          "ean": {
            "description": "An EAN barcode number that can be used to identify the Product Variant.",
            "type": "string"
          },
          "upc": {
            "description": "A UPC barcode number that can be used to identify the Product Variant.",
            "type": "string"
          },
          "inventory_quantity": {
            "description": "The current quantity of the item that is stocked.",
            "type": "integer"
          },
          "allow_backorder": {
            "description": "Whether the Product Variant should be purchasable when `inventory_quantity` is 0.",
            "type": "boolean"
          },
          "manage_inventory": {
            "description": "Whether Medusa should manage inventory for the Product Variant.",
            "type": "boolean"
          },
          "hs_code": {
            "description": "The Harmonized System code of the Product Variant. May be used by Fulfillment Providers to pass customs information to shipping carriers.",
            "type": "string"
          },
          "origin_country": {
            "description": "The country in which the Product Variant was produced. May be used by Fulfillment Providers to pass customs information to shipping carriers.",
            "type": "string"
          },
          "mid_code": {
            "description": "The Manufacturers Identification code that identifies the manufacturer of the Product Variant. May be used by Fulfillment Providers to pass customs information to shipping carriers.",
            "type": "string"
          },
          "material": {
            "description": "The material and composition that the Product Variant is made of, May be used by Fulfillment Providers to pass customs information to shipping carriers.",
            "type": "string"
          },
          "weight": {
            "description": "The weight of the Product Variant. May be used in shipping rate calculations.",
            "type": "string"
          },
          "height": {
            "description": "The height of the Product Variant. May be used in shipping rate calculations.",
            "type": "string"
          },
          "width": {
            "description": "The width of the Product Variant. May be used in shipping rate calculations.",
            "type": "string"
          },
          "length": {
            "description": "The length of the Product Variant. May be used in shipping rate calculations.",
            "type": "string"
          },
          "options": {
            "description": "The Product Option Values specified for the Product Variant.",
            "type": "array",
            "items": {
              "$ref": "#/components/schemas/product_option_value"
            }
          },
          "created_at": {
            "description": "The date with timezone at which the resource was created.",
            "type": "string",
            "format": "date-time"
          },
          "updated_at": {
            "description": "The date with timezone at which the resource was last updated.",
            "type": "string",
            "format": "date-time"
          },
          "deleted_at": {
            "description": "The date with timezone at which the resource was deleted.",
            "type": "string",
            "format": "date-time"
          },
          "metadata": {
            "description": "An optional key-value map with additional information.",
            "type": "object"
          }
        }
      },
      "product": {
        "title": "Product",
        "description": "Products are a grouping of Product Variants that have common properties such as images and descriptions. Products can have multiple options which define the properties that Product Variants differ by.",
        "x-resourceId": "product",
        "properties": {
          "id": {
            "description": "The id of the Product. This value will be prefixed with `prod_`.",
            "type": "string"
          },
          "title": {
            "description": "A title that can be displayed for easy identification of the Product.",
            "type": "string"
          },
          "subtitle": {
            "description": "An optional subtitle that can be used to further specify the Product.",
            "type": "string"
          },
          "description": {
            "description": "A short description of the Product.",
            "type": "string"
          },
          "handle": {
            "description": "A unique identifier for the Product (e.g. for slug structure).",
            "type": "string"
          },
          "is_giftcard": {
            "description": "Whether the Product represents a Gift Card. Products that represent Gift Cards will automatically generate a redeemable Gift Card code once they are purchased.",
            "type": "boolean"
          },
          "images": {
            "description": "Images of the Product",
            "type": "array",
            "items": {
              "$ref": "#/components/schemas/image"
            }
          },
          "thumbnail": {
            "description": "A URL to an image file that can be used to identify the Product.",
            "type": "string"
          },
          "options": {
            "description": "The Product Options that are defined for the Product. Product Variants of the Product will have a unique combination of Product Option Values.",
            "type": "array",
            "items": {
              "$ref": "#/components/schemas/product_option"
            }
          },
          "variants": {
            "description": "The Product Variants that belong to the Product. Each will have a unique combination of Product Option Values.",
            "type": "array",
            "items": {
              "$ref": "#/components/schemas/product_variant"
            }
          },
          "profile_id": {
            "description": "The id of the Shipping Profile that the Product belongs to. Shipping Profiles have a set of defined Shipping Options that can be used to Fulfill a given set of Products.",
            "type": "string"
          },
          "hs_code": {
            "description": "The Harmonized System code of the Product Variant. May be used by Fulfillment Providers to pass customs information to shipping carriers.",
            "type": "string"
          },
          "origin_country": {
            "description": "The country in which the Product Variant was produced. May be used by Fulfillment Providers to pass customs information to shipping carriers.",
            "type": "string"
          },
          "mid_code": {
            "description": "The Manufacturers Identification code that identifies the manufacturer of the Product Variant. May be used by Fulfillment Providers to pass customs information to shipping carriers.",
            "type": "string"
          },
          "material": {
            "description": "The material and composition that the Product Variant is made of, May be used by Fulfillment Providers to pass customs information to shipping carriers.",
            "type": "string"
          },
          "weight": {
            "description": "The weight of the Product Variant. May be used in shipping rate calculations.",
            "type": "string"
          },
          "height": {
            "description": "The height of the Product Variant. May be used in shipping rate calculations.",
            "type": "string"
          },
          "width": {
            "description": "The width of the Product Variant. May be used in shipping rate calculations.",
            "type": "string"
          },
          "length": {
            "description": "The length of the Product Variant. May be used in shipping rate calculations.",
            "type": "string"
          },
          "type": {
            "description": "The Product Type of the Product (e.g. \"Clothing\")",
            "anyOf": [
              {
                "$ref": "#/components/schemas/product_type"
              }
            ]
          },
          "collection": {
            "description": "The Product Collection that the Product belongs to (e.g. \"SS20\")",
            "anyOf": [
              {
                "$ref": "#/components/schemas/product_collection"
              }
            ]
          },
          "tags": {
            "description": "The Product Tags assigned to the Product.",
            "type": "array",
            "items": {
              "$ref": "#/components/schemas/product_tag"
            }
          },
          "created_at": {
            "description": "The date with timezone at which the resource was created.",
            "type": "string",
            "format": "date-time"
          },
          "updated_at": {
            "description": "The date with timezone at which the resource was last updated.",
            "type": "string",
            "format": "date-time"
          },
          "deleted_at": {
            "description": "The date with timezone at which the resource was deleted.",
            "type": "string",
            "format": "date-time"
          },
          "metadata": {
            "description": "An optional key-value map with additional information.",
            "type": "object"
          }
        }
      },
      "refund": {
        "title": "Refund",
        "description": "Refund represent an amount of money transfered back to the Customer for a given reason. Refunds may occur in relation to Returns, Swaps and Claims, but can also be initiated by a store operator.",
        "x-resourceId": "refund",
        "properties": {
          "id": {
            "description": "The id of the Refund. This value will be prefixed with `ref_`.",
            "type": "string"
          },
          "order_id": {
            "description": "The id of the Order that the Refund is related to.",
            "type": "string"
          },
          "amount": {
            "description": "The amount that has be refunded to the Customer.",
            "type": "integer"
          },
          "note": {
            "description": "An optional note explaining why the amount was refunded.",
            "type": "string"
          },
          "reason": {
            "description": "The reason given for the Refund, will automatically be set when processed as part of a Swap, Claim or Return.",
            "type": "string",
            "enum": [
              "discount",
              "return",
              "swap",
              "claim",
              "other"
            ]
          },
          "created_at": {
            "description": "The date with timezone at which the resource was created.",
            "type": "string",
            "format": "date-time"
          },
          "updated_at": {
            "description": "The date with timezone at which the resource was last updated.",
            "type": "string",
            "format": "date-time"
          },
          "metadata": {
            "description": "An optional key-value map with additional information.",
            "type": "object"
          }
        }
      },
      "region": {
        "title": "Region",
        "description": "Regions hold settings for how Customers in a given geographical location shop. The is, for example, where currencies and tax rates are defined. A Region can consist of multiple countries to accomodate common shopping settings across countries.",
        "x-resourceId": "region",
        "properties": {
          "id": {
            "description": "The id of the Region. This value will be prefixed with `reg_`.",
            "type": "string"
          },
          "name": {
            "description": "The name of the region as displayed to the customer. If the Region only has one country it is recommended to write the country name.",
            "type": "string"
          },
          "currency_code": {
            "description": "The 3 character ISO currency code that Customers will shop in in the Region.",
            "type": "string"
          },
          "tax_rate": {
            "description": "The tax rate that should be charged on purchases in the Region.",
            "type": "number"
          },
          "tax_code": {
            "description": "The tax code used on purchases in the Region. This may be used by other systems for accounting purposes.",
            "type": "string"
          },
          "countries": {
            "description": "The countries that are included in the Region.",
            "type": "array",
            "items": {
              "$ref": "#/components/schemas/country"
            }
          },
          "payment_providers": {
            "description": "The Payment Providers that can be used to process Payments in the Region.",
            "type": "array",
            "items": {
              "$ref": "#/components/schemas/payment_provider"
            }
          },
          "fulfillment_providers": {
            "description": "The Fulfillment Providers that can be used to fulfill orders in the Region.",
            "type": "array",
            "items": {
              "$ref": "#/components/schemas/fulfillment_provider"
            }
          },
          "created_at": {
            "description": "The date with timezone at which the resource was created.",
            "type": "string",
            "format": "date-time"
          },
          "updated_at": {
            "description": "The date with timezone at which the resource was last updated.",
            "type": "string",
            "format": "date-time"
          },
          "deleted_at": {
            "description": "The date with timezone at which the resource was deleted.",
            "type": "string",
            "format": "date-time"
          },
          "metadata": {
            "description": "An optional key-value map with additional information.",
            "type": "object"
          }
        }
      },
      "return_item": {
        "title": "Return Item",
        "description": "Correlates a Line Item with a Return, keeping track of the quantity of the Line Item that will be returned.",
        "x-resourceId": "return_item",
        "properties": {
          "return_id": {
            "description": "The id of the Return that the Return Item belongs to.",
            "type": "string"
          },
          "item_id": {
            "description": "The id of the Line Item that the Return Item references.",
            "type": "string"
          },
          "item": {
            "description": "The Line Item that the Return Item references.",
            "anyOf": [
              {
                "$ref": "#/components/schemas/line_item"
              }
            ]
          },
          "quantity": {
            "description": "The quantity of the Line Item that is included in the Return.",
            "type": "integer"
          },
          "is_requested": {
            "description": "Whether the Return Item was requested initially or received unexpectedly in the warehouse.",
            "type": "boolean"
          },
          "requested_quantity": {
            "description": "The quantity that was originally requested to be returned.",
            "type": "integer"
          },
          "recieved_quantity": {
            "description": "The quantity that was received in the warehouse.",
            "type": "integer"
          },
          "metadata": {
            "description": "An optional key-value map with additional information.",
            "type": "object"
          }
        }
      },
      "return": {
        "title": "Return",
        "description": "Return orders hold information about Line Items that a Customer wishes to send back, along with how the items will be returned. Returns can be used as part of a Swap.",
        "x-resourceId": "return",
        "properties": {
          "id": {
            "description": "The id of the Return. This value will be prefixed with `ret_`.",
            "type": "string"
          },
          "status": {
            "description": "Status of the Return.",
            "type": "string",
            "enum": [
              "requested",
              "received",
              "requires_action"
            ]
          },
          "items": {
            "description": "The Return Items that will be shipped back to the warehouse. type: array items: $ref: "
          },
          "swap_id": {
            "description": "The id of the Swap that the Return is a part of.",
            "type": "string"
          },
          "order_id": {
            "description": "The id of the Order that the Return is made from.",
            "type": "string"
          },
          "claim_order_id": {
            "description": "The id of the Claim that the Return is a part of.",
            "type": "string"
          },
          "shipping_method": {
            "description": "The Shipping Method that will be used to send the Return back. Can be null if the Customer facilitates the return shipment themselves.",
            "anyOf": [
              {
                "$ref": "#/components/schemas/shipping_method"
              }
            ]
          },
          "shipping_data": {
            "description": "Data about the return shipment as provided by the Fulfilment Provider that handles the return shipment.",
            "type": "object"
          },
          "refund_amount": {
            "description": "The amount that should be refunded as a result of the return.",
            "type": "integer"
          },
          "received_at": {
            "description": "The date with timezone at which the return was received.",
            "type": "string",
            "format": "date-time"
          },
          "created_at": {
            "description": "The date with timezone at which the resource was created.",
            "type": "string",
            "format": "date-time"
          },
          "updated_at": {
            "description": "The date with timezone at which the resource was last updated.",
            "type": "string",
            "format": "date-time"
          },
          "metadata": {
            "description": "An optional key-value map with additional information.",
            "type": "object"
          }
        }
      },
      "shipping_method": {
        "title": "Shipping Method",
        "description": "Shipping Methods represent a way in which an Order or Return can be shipped. Shipping Methods are built from a Shipping Option, but may contain additional details, that can be necessary for the Fulfillment Provider to handle the shipment.",
        "x-resourceId": "shipping_method",
        "properties": {
          "id": {
            "description": "The id of the Shipping Method. This value will be prefixed with `sm_`.",
            "type": "string"
          },
          "shipping_option_id": {
            "description": "The id of the Shipping Option that the Shipping Method is built from.",
            "type": "string"
          },
          "shipping_option": {
            "description": "The Shipping Option that the Shipping Method is built from.",
            "anyOf": [
              {
                "$ref": "#/components/schemas/shipping_option"
              }
            ]
          },
          "order_id": {
            "description": "The id of the Order that the Shipping Method is used on.",
            "type": "string"
          },
          "return_id": {
            "description": "The id of the Return that the Shipping Method is used on.",
            "type": "string"
          },
          "swap_id": {
            "description": "The id of the Swap that the Shipping Method is used on.",
            "type": "string"
          },
          "cart_id": {
            "description": "The id of the Cart that the Shipping Method is used on.",
            "type": "string"
          },
          "claim_order_id": {
            "description": "The id of the Claim that the Shipping Method is used on.",
            "type": "string"
          },
          "price": {
            "description": "The amount to charge for the Shipping Method. The currency of the price is defined by the Region that the Order that the Shipping Method belongs to is a part of.",
            "type": "integer"
          },
          "data": {
            "description": "Additional data that the Fulfillment Provider needs to fulfill the shipment. This is used in combination with the Shipping Options data, and may contain information such as a drop point id.",
            "type": "object"
          }
        }
      },
      "shipping_option_requirement": {
        "title": "Shipping Option Requirement",
        "description": "A requirement that a Cart must satisfy for the Shipping Option to be available to the Cart.",
        "x-resourceId": "shipping_option_requirement",
        "properties": {
          "id": {
            "description": "The id of the Shipping Option Requirement. This value will be prefixed with `sor_`.",
            "type": "string"
          },
          "shipping_option_id": {
            "description": "The id of the Shipping Option that the Shipping Option Requirement belongs to.",
            "type": "string"
          },
          "type": {
            "description": "The type of the requirement, this defines how the value will be compared to the Cart's total. `min_subtotal` requirements define the minimum subtotal that is needed for the Shipping Option to be available, while the `max_subtotal` defines the maximum subtotal that the Cart can have for the Shipping Option to be available.",
            "type": "string",
            "enum": [
              "min_subtotal",
              "max_subtotal"
            ]
          },
          "amount": {
            "description": "The amount to compare the Cart subtotal to.",
            "type": "integer"
          }
        }
      },
      "shipping_option": {
        "title": "Shipping Option",
        "description": "Shipping Options represent a way in which an Order or Return can be shipped. Shipping Options have an associated Fulfillment Provider that will be used when the fulfillment of an Order is initiated. Shipping Options themselves cannot be added to Carts, but serve as a template for Shipping Methods. This distinction makes it possible to customize individual Shipping Methods with additional information.",
        "x-resourceId": "shipping_option",
        "properties": {
          "id": {
            "description": "The id of the Shipping Option. This value will be prefixed with `so_`.",
            "type": "string"
          },
          "name": {
            "description": "The name given to the Shipping Option - this may be displayed to the Customer.",
            "type": "string"
          },
          "region_id": {
            "description": "The id of the Region that the Shipping Option belongs to.",
            "type": "string"
          },
          "region": {
            "description": "The id of the Region that the Shipping Option belongs to.",
            "anyOf": [
              {
                "$ref": "#/components/schemas/region"
              }
            ]
          },
          "profile_id": {
            "description": "The id of the Shipping Profile that the Shipping Option belongs to. Shipping Profiles have a set of defined Shipping Options that can be used to Fulfill a given set of Products.",
            "type": "string"
          },
          "provider_id": {
            "description": "The id of the Fulfillment Provider, that will be used to process Fulfillments from the Shipping Option.",
            "type": "string"
          },
          "price_type": {
            "description": "The type of pricing calculation that is used when creatin Shipping Methods from the Shipping Option. Can be `flat_rate` for fixed prices or `calculated` if the Fulfillment Provider can provide price calulations.",
            "type": "string",
            "enum": [
              "flat_rate",
              "calculated"
            ]
          },
          "amount": {
            "description": "The amount to charge for shipping when the Shipping Option price type is `flat_rate`.",
            "type": "integer"
          },
          "is_return": {
            "description": "Flag to indicate if the Shipping Option can be used for Return shipments.",
            "type": "boolean"
          },
          "requirements": {
            "description": "The requirements that must be satisfied for the Shipping Option to be available for a Cart.",
            "type": "array",
            "items": {
              "$ref": "#/components/schemas/shipping_option_requirement"
            }
          },
          "data": {
            "description": "The data needed for the Fulfillment Provider to identify the Shipping Option.",
            "type": "object"
          },
          "created_at": {
            "description": "The date with timezone at which the resource was created.",
            "type": "string",
            "format": "date-time"
          },
          "updated_at": {
            "description": "The date with timezone at which the resource was last updated.",
            "type": "string",
            "format": "date-time"
          },
          "deleted_at": {
            "description": "The date with timezone at which the resource was deleted.",
            "type": "string",
            "format": "date-time"
          },
          "metadata": {
            "description": "An optional key-value map with additional information.",
            "type": "object"
          }
        }
      },
      "shipping_profile": {
        "title": "Shipping Profile",
        "description": "Shipping Profiles have a set of defined Shipping Options that can be used to fulfill a given set of Products.",
        "x-resourceId": "shipping_profile",
        "properties": {
          "id": {
            "description": "The id of the Shipping Profile. This value will be prefixed with `sp_`.",
            "type": "string"
          },
          "name": {
            "description": "The name given to the Shipping profile - this may be displayed to the Customer.",
            "type": "string"
          },
          "type": {
            "description": "The type of the Shipping Profile, may be `default`, `gift_card` or `custom`.",
            "type": "string",
            "enum": [
              "default",
              "gift_card",
              "custom"
            ]
          },
          "products": {
            "description": "The Products that the Shipping Profile defines Shipping Options for.",
            "type": "array",
            "items": {
              "$ref": "#/components/schemas/product"
            }
          },
          "shipping_options": {
            "description": "The Shipping Options that can be used to fulfill the Products in the Shipping Profile.",
            "type": "array",
            "items": {
              "anyOf": [
                {
                  "$ref": "#/components/schemas/shipping_option"
                }
              ]
            }
          },
          "created_at": {
            "description": "The date with timezone at which the resource was created.",
            "type": "string",
            "format": "date-time"
          },
          "updated_at": {
            "description": "The date with timezone at which the resource was last updated.",
            "type": "string",
            "format": "date-time"
          },
          "deleted_at": {
            "description": "The date with timezone at which the resource was deleted.",
            "type": "string",
            "format": "date-time"
          },
          "metadata": {
            "description": "An optional key-value map with additional information.",
            "type": "object"
          }
        }
      },
      "store": {
        "title": "Store",
        "description": "Holds settings for the Store, such as name, currencies, etc.",
        "x-resourceId": "store",
        "properties": {
          "id": {
            "description": "The id of the Store. This value will be prefixed with `store_`.",
            "type": "string"
          },
          "name": {
            "description": "The name of the Store - this may be displayed to the Customer.",
            "type": "string"
          },
          "default_currency_code": {
            "description": "The default currency code used when no other currency code is specified.",
            "type": "string"
          },
          "currencies": {
            "description": "The currencies that are enabled for the Store.",
            "type": "array",
            "items": {
              "$ref": "#/components/schemas/currency"
            }
          },
          "swap_link_template": {
            "description": "A template to generate Swap links from use {{cart_id}} to include the Swap's `cart_id` in the link.",
            "type": "string"
          },
          "created_at": {
            "description": "The date with timezone at which the resource was created.",
            "type": "string",
            "format": "date-time"
          },
          "updated_at": {
            "description": "The date with timezone at which the resource was last updated.",
            "type": "string",
            "format": "date-time"
          },
          "metadata": {
            "description": "An optional key-value map with additional information.",
            "type": "object"
          }
        }
      },
      "swap": {
        "title": "Swap",
        "description": "Swaps can be created when a Customer wishes to exchange Products that they have purchased to different Products. Swaps consist of a Return of previously purchased Products and a Fulfillment of new Products, the amount paid for the Products being returned will be used towards payment for the new Products. In the case where the amount paid for the the Products being returned exceed the amount to be paid for the new Products, a Refund will be issued for the difference.",
        "x-resourceId": "swap",
        "properties": {
          "id": {
            "description": "The id of the Swap. This value will be prefixed with `swap_`.",
            "type": "string"
          },
          "fulfillment_status": {
            "description": "The status of the Fulfillment of the Swap.",
            "type": "string",
            "enum": [
              "not_fulfilled",
              "partially_fulfilled",
              "fulfilled",
              "partially_shipped",
              "shipped",
              "partially_returned",
              "returned",
              "canceled",
              "requires_action"
            ]
          },
          "payment_status": {
            "description": "The status of the Payment of the Swap. The payment may either refer to the refund of an amount or the authorization of a new amount.",
            "type": "string",
            "enum": [
              "not_paid",
              "awaiting",
              "captured",
              "canceled",
              "difference_refunded",
              "requires_action"
            ]
          },
          "order_id": {
            "description": "The id of the Order where the Line Items to be returned where purchased.",
            "type": "string"
          },
          "additional_items": {
            "description": "The new Line Items to ship to the Customer.",
            "type": "array",
            "items": {
              "$ref": "#/components/schemas/line_item"
            }
          },
          "return_order": {
            "description": "The Return that is issued for the return part of the Swap.",
            "anyOf": [
              {
                "$ref": "#/components/schemas/return"
              }
            ]
          },
          "fulfillments": {
            "description": "The Fulfillments used to send the new Line Items.",
            "type": "array",
            "items": {
              "$ref": "#/components/schemas/fulfillment"
            }
          },
          "payment": {
            "description": "The Payment authorized when the Swap requires an additional amount to be charged from the Customer.",
            "anyOf": [
              {
                "$ref": "#/components/schemas/payment"
              }
            ]
          },
          "difference_due": {
            "description": "The difference that is paid or refunded as a result of the Swap. May be negative when the amount paid for the returned items exceed the total of the new Products.",
            "type": "integer"
          },
          "shipping_address": {
            "description": "The Address to send the new Line Items to - in most cases this will be the same as the shipping address on the Order.",
            "anyOf": [
              {
                "$ref": "#/components/schemas/address"
              }
            ]
          },
          "shipping_methods": {
            "description": "The Shipping Methods used to fulfill the addtional items purchased.",
            "type": "array",
            "items": {
              "$ref": "#/components/schemas/shipping_method"
            }
          },
          "cart_id": {
            "description": "The id of the Cart that the Customer will use to confirm the Swap.",
            "type": "string"
          },
          "confirmed_at": {
            "description": "The date with timezone at which the Swap was confirmed by the Customer.",
            "type": "string",
            "format": "date-time"
          },
          "created_at": {
            "description": "The date with timezone at which the resource was created.",
            "type": "string",
            "format": "date-time"
          },
          "updated_at": {
            "description": "The date with timezone at which the resource was last updated.",
            "type": "string",
            "format": "date-time"
          },
          "metadata": {
            "description": "An optional key-value map with additional information.",
            "type": "object"
          }
        }
      },
      "tracking_link": {
        "title": "Tracking Link",
        "description": "Tracking Link holds information about tracking numbers for a Fulfillment. Tracking Links can optionally contain a URL that can be visited to see the status of the shipment.",
        "x-resourceId": "tracking_link",
        "properties": {
          "id": {
            "description": "The id of the Tracking Link. This value will be prefixed with `tlink_`.",
            "type": "string"
          },
          "url": {
            "description": "The URL at which the status of the shipment can be tracked.",
            "type": "string"
          },
          "tracking_number": {
            "description": "The tracking number given by the shipping carrier.",
            "type": "string"
          },
          "fulfillment_id": {
            "description": "The id of the Fulfillment that the Tracking Link references.",
            "type": "string"
          },
          "created_at": {
            "description": "The date with timezone at which the resource was created.",
            "type": "string",
            "format": "date-time"
          },
          "updated_at": {
            "description": "The date with timezone at which the resource was last updated.",
            "type": "string",
            "format": "date-time"
          },
          "deleted_at": {
            "description": "The date with timezone at which the resource was deleted.",
            "type": "string",
            "format": "date-time"
          },
          "metadata": {
            "description": "An optional key-value map with additional information.",
            "type": "object"
          }
        }
      },
      "user": {
        "title": "User",
        "description": "Represents a User who can manage store settings.",
        "x-resourceId": "user",
        "properties": {
          "id": {
            "description": "The unique id of the User. This will be prefixed with `usr_`",
            "type": "string"
          },
          "email": {
            "description": "The email of the User",
            "type": "string"
          },
          "first_name": {
            "type": "string"
          },
          "last_name": {
            "description": "The Customer's billing address.",
            "anyOf": [
              {
                "$ref": "#/components/schemas/address"
              }
            ]
          },
          "created_at": {
            "type": "string",
            "format": "date-time"
          },
          "updated_at": {
            "type": "string",
            "format": "date-time"
          },
          "deleted_at": {
            "type": "string",
            "format": "date-time"
          },
          "metadata": {
            "type": "object"
          }
        }
      }
    }
  }
}<|MERGE_RESOLUTION|>--- conflicted
+++ resolved
@@ -71,11 +71,6 @@
     }
   ],
   "paths": {
-<<<<<<< HEAD
-=======
-<<<<<<< HEAD
-=======
->>>>>>> 31d5bb01
     "/auth": {
       "post": {
         "operationId": "PostAuth",
@@ -92,11 +87,7 @@
               "application/json": {
                 "schema": {
                   "properties": {
-<<<<<<< HEAD
-                    "customer": {
-=======
                     "user": {
->>>>>>> 31d5bb01
                       "$ref": "#/components/schemas/user"
                     }
                   }
@@ -143,11 +134,7 @@
               "application/json": {
                 "schema": {
                   "properties": {
-<<<<<<< HEAD
-                    "customer": {
-=======
                     "user": {
->>>>>>> 31d5bb01
                       "$ref": "#/components/schemas/user"
                     }
                   }
@@ -158,10 +145,6 @@
         }
       }
     },
-<<<<<<< HEAD
-=======
->>>>>>> origin/master
->>>>>>> 31d5bb01
     "/collections": {
       "post": {
         "operationId": "PostCollections",
@@ -788,7 +771,6 @@
         }
       }
     },
-<<<<<<< HEAD
     "/discounts/{id}/dynamic-codes": {
       "post": {
         "operationId": "PostDiscountsDiscountDynamicCodes",
@@ -802,59 +784,21 @@
             "description": "The id of the Discount to create the dynamic code from.\"",
             "schema": {
               "type": "string"
-=======
-    "/gift-cards": {
-      "post": {
-        "operationId": "PostGiftCards",
-        "summary": "Create a Gift Card",
-        "description": "Creates a Gift Card that can redeemed by its unique code. The Gift Card is only valid within 1 region.",
-        "requestBody": {
-          "content": {
-            "application/json": {
-              "schema": {
-                "properties": {
-                  "value": {
-                    "type": "integer",
-                    "description": "The value (excluding VAT) that the Gift Card should represent."
-                  },
-                  "is_disabled": {
-                    "type": "boolean",
-                    "description": "Whether the Gift Card is disabled on creation. You will have to enable it later to make it available to Customers."
-                  },
-                  "ends_at": {
-                    "type": "string",
-                    "format": "date-time",
-                    "description": "The time at which the Gift Card should no longer be available."
-                  },
-                  "region_id": {
-                    "description": "The id of the Region in which the Gift Card can be used.",
-                    "type": "array",
-                    "items": {
-                      "type": "string"
-                    }
-                  },
-                  "metadata": {
-                    "description": "An optional set of key-value pairs to hold additional information.",
-                    "type": "object"
-                  }
-                }
-              }
->>>>>>> 31d5bb01
-            }
-          }
-        },
-        "tags": [
-          "Gift Card"
-        ],
-        "responses": {
-          "200": {
-            "description": "OK",
-            "content": {
-              "application/json": {
-                "schema": {
-                  "properties": {
-                    "gift_card": {
-                      "$ref": "#/components/schemas/gift_card"
+            }
+          }
+        ],
+        "tags": [
+          "Discount"
+        ],
+        "responses": {
+          "200": {
+            "description": "OK",
+            "content": {
+              "application/json": {
+                "schema": {
+                  "properties": {
+                    "discount": {
+                      "$ref": "#/components/schemas/discount"
                     }
                   }
                 }
@@ -884,7 +828,6 @@
             }
           }
         }
-<<<<<<< HEAD
       }
     },
     "/discounts/{id}": {
@@ -892,59 +835,19 @@
         "operationId": "DeleteDiscountsDiscount",
         "summary": "Delete a Discount",
         "description": "Deletes a Discount.",
-=======
-      },
-      "get": {
-        "operationId": "GetGiftCards",
-        "summary": "List Gift Cards",
-        "description": "Retrieves a list of Gift Cards.",
-        "tags": [
-          "Gift Card"
-        ],
-        "responses": {
-          "200": {
-            "description": "OK",
-            "content": {
-              "application/json": {
-                "schema": {
-                  "properties": {
-                    "gift_cards": {
-                      "type": "array",
-                      "items": {
-                        "$ref": "#/components/schemas/gift_card"
-                      }
-                    }
-                  }
-                }
-              }
-            }
-          }
-        }
-      }
-    },
-    "/gift-cards/{id}": {
-      "delete": {
-        "operationId": "DeleteGiftCardsGiftCard",
-        "summary": "Delete a Gift Card",
-        "description": "Deletes a Gift Card",
->>>>>>> 31d5bb01
         "parameters": [
           {
             "in": "path",
             "name": "id",
             "required": true,
-<<<<<<< HEAD
             "description": "The id of the Discount",
-=======
-            "description": "The id of the Gift Card to delete.",
->>>>>>> 31d5bb01
-            "schema": {
-              "type": "string"
-            }
-          }
-        ],
-        "tags": [
-          "Gift Card"
+            "schema": {
+              "type": "string"
+            }
+          }
+        ],
+        "tags": [
+          "Discount"
         ],
         "responses": {
           "200": {
@@ -955,11 +858,7 @@
                   "properties": {
                     "id": {
                       "type": "string",
-<<<<<<< HEAD
                       "description": "The id of the deleted Discount"
-=======
-                      "description": "The id of the deleted Gift Card"
->>>>>>> 31d5bb01
                     },
                     "object": {
                       "type": "string",
@@ -976,42 +875,32 @@
         }
       },
       "get": {
-<<<<<<< HEAD
         "operationId": "GetDiscountsDiscount",
         "summary": "Retrieve a Discount",
         "description": "Retrieves a Discount",
-=======
-        "operationId": "GetGiftCardsGiftCard",
-        "summary": "Retrieve a Gift Card",
-        "description": "Retrieves a Gift Card.",
->>>>>>> 31d5bb01
         "parameters": [
           {
             "in": "path",
             "name": "id",
             "required": true,
-<<<<<<< HEAD
             "description": "The id of the Discount",
-=======
-            "description": "The id of the Gift Card.",
->>>>>>> 31d5bb01
-            "schema": {
-              "type": "string"
-            }
-          }
-        ],
-        "tags": [
-          "Gift Card"
-        ],
-        "responses": {
-          "200": {
-            "description": "OK",
-            "content": {
-              "application/json": {
-                "schema": {
-                  "properties": {
-                    "gift_card": {
-                      "$ref": "#/components/schemas/gift_card"
+            "schema": {
+              "type": "string"
+            }
+          }
+        ],
+        "tags": [
+          "Discount"
+        ],
+        "responses": {
+          "200": {
+            "description": "OK",
+            "content": {
+              "application/json": {
+                "schema": {
+                  "properties": {
+                    "discount": {
+                      "$ref": "#/components/schemas/discount"
                     }
                   }
                 }
@@ -1021,25 +910,15 @@
         }
       },
       "post": {
-<<<<<<< HEAD
         "operationId": "PostDiscountsDiscount",
         "summary": "Update a Discount",
         "description": "Updates a Discount with a given set of rules that define how the Discount behaves.",
-=======
-        "operationId": "PostGiftCardsGiftCard",
-        "summary": "Create a Gift Card",
-        "description": "Creates a Gift Card that can redeemed by its unique code. The Gift Card is only valid within 1 region.",
->>>>>>> 31d5bb01
         "parameters": [
           {
             "in": "path",
             "name": "id",
             "required": true,
-<<<<<<< HEAD
             "description": "The id of the Discount.",
-=======
-            "description": "The id of the Gift Card.",
->>>>>>> 31d5bb01
             "schema": {
               "type": "string"
             }
@@ -1050,21 +929,38 @@
             "application/json": {
               "schema": {
                 "properties": {
-                  "balance": {
-                    "type": "integer",
-                    "description": "The value (excluding VAT) that the Gift Card should represent."
+                  "code": {
+                    "type": "string",
+                    "description": "A unique code that will be used to redeem the Discount"
+                  },
+                  "is_dynamic": {
+                    "type": "string",
+                    "description": "Whether the Discount should have multiple instances of itself, each with a different code. This can be useful for automatically generated codes that all have to follow a common set of rules."
+                  },
+                  "rule": {
+                    "description": "The Discount Rule that defines how Discounts are calculated",
+                    "oneOf": [
+                      {
+                        "$ref": "#/components/schemas/discount_rule"
+                      }
+                    ]
                   },
                   "is_disabled": {
                     "type": "boolean",
-                    "description": "Whether the Gift Card is disabled on creation. You will have to enable it later to make it available to Customers."
+                    "description": "Whether the Discount code is disabled on creation. You will have to enable it later to make it available to Customers."
+                  },
+                  "starts_at": {
+                    "type": "string",
+                    "format": "date-time",
+                    "description": "The time at which the Discount should be available."
                   },
                   "ends_at": {
                     "type": "string",
                     "format": "date-time",
-                    "description": "The time at which the Gift Card should no longer be available."
-                  },
-                  "region_id": {
-                    "description": "The id of the Region in which the Gift Card can be used.",
+                    "description": "The time at which the Discount should no longer be available."
+                  },
+                  "regions": {
+                    "description": "A list of Region ids representing the Regions in which the Discount can be used.",
                     "type": "array",
                     "items": {
                       "type": "string"
@@ -1076,17 +972,17 @@
           }
         },
         "tags": [
-          "Gift Card"
-        ],
-        "responses": {
-          "200": {
-            "description": "OK",
-            "content": {
-              "application/json": {
-                "schema": {
-                  "properties": {
-                    "gift_card": {
-                      "$ref": "#/components/schemas/gift_card"
+          "Discount"
+        ],
+        "responses": {
+          "200": {
+            "description": "OK",
+            "content": {
+              "application/json": {
+                "schema": {
+                  "properties": {
+                    "discount": {
+                      "$ref": "#/components/schemas/discount"
                     }
                   }
                 }
@@ -1096,7 +992,6 @@
         }
       }
     },
-<<<<<<< HEAD
     "/discounts/{id}/dynamic-codes/{code}": {
       "delete": {
         "operationId": "DeleteDiscountsDiscountDynamicCodesCode",
@@ -1184,24 +1079,14 @@
         },
         "tags": [
           "Gift Card"
-=======
-    "/notifications": {
-      "get": {
-        "operationId": "GetNotifications",
-        "summary": "List Notifications",
-        "description": "Retrieves a list of Notifications.",
-        "tags": [
-          "Notification"
->>>>>>> 31d5bb01
-        ],
-        "responses": {
-          "200": {
-            "description": "OK",
-            "content": {
-              "application/json": {
-                "schema": {
-                  "properties": {
-<<<<<<< HEAD
+        ],
+        "responses": {
+          "200": {
+            "description": "OK",
+            "content": {
+              "application/json": {
+                "schema": {
+                  "properties": {
                     "gift_card": {
                       "$ref": "#/components/schemas/gift_card"
                     }
@@ -1218,49 +1103,14 @@
         "description": "Retrieves a list of Gift Cards.",
         "tags": [
           "Gift Card"
-=======
-                    "notifications": {
-                      "type": "array",
-                      "items": {
-                        "$ref": "#/components/schemas/notification"
-                      }
-                    }
-                  }
-                }
-              }
-            }
-          }
-        }
-      }
-    },
-    "/notifications/{id}/resend": {
-      "post": {
-        "operationId": "PostNotificationsNotificationResend",
-        "summary": "Resend Notification",
-        "description": "Resends a previously sent notifications, with the same data but optionally to a different address",
-        "parameters": [
-          {
-            "in": "path",
-            "name": "id",
-            "required": true,
-            "description": "The id of the Notification",
-            "schema": {
-              "type": "string"
-            }
-          }
-        ],
-        "tags": [
-          "Notification"
->>>>>>> 31d5bb01
-        ],
-        "responses": {
-          "200": {
-            "description": "OK",
-            "content": {
-              "application/json": {
-                "schema": {
-                  "properties": {
-<<<<<<< HEAD
+        ],
+        "responses": {
+          "200": {
+            "description": "OK",
+            "content": {
+              "application/json": {
+                "schema": {
+                  "properties": {
                     "gift_cards": {
                       "type": "array",
                       "items": {
@@ -1280,54 +1130,27 @@
         "operationId": "DeleteGiftCardsGiftCard",
         "summary": "Delete a Gift Card",
         "description": "Deletes a Gift Card",
-=======
-                    "notification": {
-                      "$ref": "#/components/schemas/notification"
-                    }
-                  }
-                }
-              }
-            }
-          }
-        }
-      }
-    },
-    "/orders/{id}/shipping-methods": {
-      "post": {
-        "operationId": "PostOrdersOrderShippingMethods",
-        "summary": "Add a Shipping Method",
-        "description": "Adds a Shipping Method to an Order. If another Shipping Method exists with the same Shipping Profile, the previous Shipping Method will be replaced.",
->>>>>>> 31d5bb01
         "parameters": [
           {
             "in": "path",
             "name": "id",
             "required": true,
-<<<<<<< HEAD
             "description": "The id of the Gift Card to delete.",
-=======
-            "description": "The id of the Order.",
->>>>>>> 31d5bb01
-            "schema": {
-              "type": "string"
-            }
-          }
-        ],
-        "tags": [
-<<<<<<< HEAD
+            "schema": {
+              "type": "string"
+            }
+          }
+        ],
+        "tags": [
           "Gift Card"
-=======
-          "Order"
->>>>>>> 31d5bb01
-        ],
-        "responses": {
-          "200": {
-            "description": "OK",
-            "content": {
-              "application/json": {
-                "schema": {
-                  "properties": {
-<<<<<<< HEAD
+        ],
+        "responses": {
+          "200": {
+            "description": "OK",
+            "content": {
+              "application/json": {
+                "schema": {
+                  "properties": {
                     "id": {
                       "type": "string",
                       "description": "The id of the deleted Gift Card"
@@ -1338,10 +1161,213 @@
                     },
                     "deleted": {
                       "type": "boolean"
-=======
+                    }
+                  }
+                }
+              }
+            }
+          }
+        }
+      },
+      "get": {
+        "operationId": "GetGiftCardsGiftCard",
+        "summary": "Retrieve a Gift Card",
+        "description": "Retrieves a Gift Card.",
+        "parameters": [
+          {
+            "in": "path",
+            "name": "id",
+            "required": true,
+            "description": "The id of the Gift Card.",
+            "schema": {
+              "type": "string"
+            }
+          }
+        ],
+        "tags": [
+          "Gift Card"
+        ],
+        "responses": {
+          "200": {
+            "description": "OK",
+            "content": {
+              "application/json": {
+                "schema": {
+                  "properties": {
+                    "gift_card": {
+                      "$ref": "#/components/schemas/gift_card"
+                    }
+                  }
+                }
+              }
+            }
+          }
+        }
+      },
+      "post": {
+        "operationId": "PostGiftCardsGiftCard",
+        "summary": "Create a Gift Card",
+        "description": "Creates a Gift Card that can redeemed by its unique code. The Gift Card is only valid within 1 region.",
+        "parameters": [
+          {
+            "in": "path",
+            "name": "id",
+            "required": true,
+            "description": "The id of the Gift Card.",
+            "schema": {
+              "type": "string"
+            }
+          }
+        ],
+        "requestBody": {
+          "content": {
+            "application/json": {
+              "schema": {
+                "properties": {
+                  "balance": {
+                    "type": "integer",
+                    "description": "The value (excluding VAT) that the Gift Card should represent."
+                  },
+                  "is_disabled": {
+                    "type": "boolean",
+                    "description": "Whether the Gift Card is disabled on creation. You will have to enable it later to make it available to Customers."
+                  },
+                  "ends_at": {
+                    "type": "string",
+                    "format": "date-time",
+                    "description": "The time at which the Gift Card should no longer be available."
+                  },
+                  "region_id": {
+                    "description": "The id of the Region in which the Gift Card can be used.",
+                    "type": "array",
+                    "items": {
+                      "type": "string"
+                    }
+                  },
+                  "metadata": {
+                    "description": "An optional set of key-value pairs to hold additional information.",
+                    "type": "object"
+                  }
+                }
+              }
+            }
+          }
+        },
+        "tags": [
+          "Gift Card"
+        ],
+        "responses": {
+          "200": {
+            "description": "OK",
+            "content": {
+              "application/json": {
+                "schema": {
+                  "properties": {
+                    "gift_card": {
+                      "$ref": "#/components/schemas/gift_card"
+                    }
+                  }
+                }
+              }
+            }
+          }
+        }
+      }
+    },
+    "/notifications": {
+      "get": {
+        "operationId": "GetNotifications",
+        "summary": "List Notifications",
+        "description": "Retrieves a list of Notifications.",
+        "tags": [
+          "Notification"
+        ],
+        "responses": {
+          "200": {
+            "description": "OK",
+            "content": {
+              "application/json": {
+                "schema": {
+                  "properties": {
+                    "notifications": {
+                      "type": "array",
+                      "items": {
+                        "$ref": "#/components/schemas/notification"
+                      }
+                    }
+                  }
+                }
+              }
+            }
+          }
+        }
+      }
+    },
+    "/notifications/{id}/resend": {
+      "post": {
+        "operationId": "PostNotificationsNotificationResend",
+        "summary": "Resend Notification",
+        "description": "Resends a previously sent notifications, with the same data but optionally to a different address",
+        "parameters": [
+          {
+            "in": "path",
+            "name": "id",
+            "required": true,
+            "description": "The id of the Notification",
+            "schema": {
+              "type": "string"
+            }
+          }
+        ],
+        "tags": [
+          "Notification"
+        ],
+        "responses": {
+          "200": {
+            "description": "OK",
+            "content": {
+              "application/json": {
+                "schema": {
+                  "properties": {
+                    "notification": {
+                      "$ref": "#/components/schemas/notification"
+                    }
+                  }
+                }
+              }
+            }
+          }
+        }
+      }
+    },
+    "/orders/{id}/shipping-methods": {
+      "post": {
+        "operationId": "PostOrdersOrderShippingMethods",
+        "summary": "Add a Shipping Method",
+        "description": "Adds a Shipping Method to an Order. If another Shipping Method exists with the same Shipping Profile, the previous Shipping Method will be replaced.",
+        "parameters": [
+          {
+            "in": "path",
+            "name": "id",
+            "required": true,
+            "description": "The id of the Order.",
+            "schema": {
+              "type": "string"
+            }
+          }
+        ],
+        "tags": [
+          "Order"
+        ],
+        "responses": {
+          "200": {
+            "description": "OK",
+            "content": {
+              "application/json": {
+                "schema": {
+                  "properties": {
                     "order": {
                       "$ref": "#/components/schemas/order"
->>>>>>> 31d5bb01
                     }
                   }
                 }
@@ -1377,13 +1403,6 @@
             }
           }
         }
-<<<<<<< HEAD
-      },
-      "get": {
-        "operationId": "GetGiftCardsGiftCard",
-        "summary": "Retrieve a Gift Card",
-        "description": "Retrieves a Gift Card.",
-=======
       }
     },
     "/orders/{id}/cancel": {
@@ -1391,43 +1410,29 @@
         "operationId": "PostOrdersOrderCancel",
         "summary": "Cancel an Order",
         "description": "Registers an Order as canceled. This triggers a flow that will cancel any created Fulfillments and Payments, may fail if the Payment or Fulfillment Provider is unable to cancel the Payment/Fulfillment.",
->>>>>>> 31d5bb01
         "parameters": [
           {
             "in": "path",
             "name": "id",
             "required": true,
-<<<<<<< HEAD
-            "description": "The id of the Gift Card.",
-=======
             "description": "The id of the Order.",
->>>>>>> 31d5bb01
-            "schema": {
-              "type": "string"
-            }
-          }
-        ],
-        "tags": [
-<<<<<<< HEAD
-          "Gift Card"
-=======
+            "schema": {
+              "type": "string"
+            }
+          }
+        ],
+        "tags": [
           "Order"
->>>>>>> 31d5bb01
-        ],
-        "responses": {
-          "200": {
-            "description": "OK",
-            "content": {
-              "application/json": {
-                "schema": {
-                  "properties": {
-<<<<<<< HEAD
-                    "gift_card": {
-                      "$ref": "#/components/schemas/gift_card"
-=======
+        ],
+        "responses": {
+          "200": {
+            "description": "OK",
+            "content": {
+              "application/json": {
+                "schema": {
+                  "properties": {
                     "order": {
                       "$ref": "#/components/schemas/order"
->>>>>>> 31d5bb01
                     }
                   }
                 }
@@ -1439,68 +1444,20 @@
     },
     "/orders/{id}/capture": {
       "post": {
-<<<<<<< HEAD
-        "operationId": "PostGiftCardsGiftCard",
-        "summary": "Create a Gift Card",
-        "description": "Creates a Gift Card that can redeemed by its unique code. The Gift Card is only valid within 1 region.",
-=======
         "operationId": "PostOrdersOrderCapture",
         "summary": "Capture an Order",
         "description": "Captures all the Payments associated with an Order.",
->>>>>>> 31d5bb01
         "parameters": [
           {
             "in": "path",
             "name": "id",
             "required": true,
-<<<<<<< HEAD
-            "description": "The id of the Gift Card.",
-=======
             "description": "The id of the Order.",
->>>>>>> 31d5bb01
-            "schema": {
-              "type": "string"
-            }
-          }
-        ],
-<<<<<<< HEAD
-        "requestBody": {
-          "content": {
-            "application/json": {
-              "schema": {
-                "properties": {
-                  "balance": {
-                    "type": "integer",
-                    "description": "The value (excluding VAT) that the Gift Card should represent."
-                  },
-                  "is_disabled": {
-                    "type": "boolean",
-                    "description": "Whether the Gift Card is disabled on creation. You will have to enable it later to make it available to Customers."
-                  },
-                  "ends_at": {
-                    "type": "string",
-                    "format": "date-time",
-                    "description": "The time at which the Gift Card should no longer be available."
-                  },
-                  "region_id": {
-                    "description": "The id of the Region in which the Gift Card can be used.",
-                    "type": "array",
-                    "items": {
-                      "type": "string"
-                    }
-                  },
-                  "metadata": {
-                    "description": "An optional set of key-value pairs to hold additional information.",
-                    "type": "object"
-                  }
-                }
-              }
-            }
-          }
-        },
-        "tags": [
-          "Gift Card"
-=======
+            "schema": {
+              "type": "string"
+            }
+          }
+        ],
         "tags": [
           "Order"
         ],
@@ -1547,25 +1504,6 @@
             }
           }
         ],
-<<<<<<< HEAD
-        "tags": [
-          "Discount"
->>>>>>> 31d5bb01
-        ],
-        "responses": {
-          "200": {
-            "description": "OK",
-            "content": {
-              "application/json": {
-                "schema": {
-                  "properties": {
-<<<<<<< HEAD
-                    "gift_card": {
-                      "$ref": "#/components/schemas/gift_card"
-=======
-                    "discount": {
-                      "$ref": "#/components/schemas/discount"
-=======
         "requestBody": {
           "content": {
             "application/json": {
@@ -1580,89 +1518,50 @@
                     "type": "array",
                     "items": {
                       "type": "string"
->>>>>>> origin/master
->>>>>>> 31d5bb01
-                    }
-                  }
-                }
-              }
-            }
-          }
-<<<<<<< HEAD
+                    }
+                  }
+                }
+              }
+            }
+          }
+        },
+        "tags": [
+          "Order"
+        ],
+        "responses": {
+          "200": {
+            "description": "OK",
+            "content": {
+              "application/json": {
+                "schema": {
+                  "properties": {
+                    "order": {
+                      "$ref": "#/components/schemas/order"
+                    }
+                  }
+                }
+              }
+            }
+          }
         }
       }
     },
-    "/notifications": {
-      "get": {
-        "operationId": "GetNotifications",
-        "summary": "List Notifications",
-        "description": "Retrieves a list of Notifications.",
-        "tags": [
-          "Notification"
-=======
-        },
-        "tags": [
-          "Order"
->>>>>>> origin/master
-        ],
-        "responses": {
-          "200": {
-            "description": "OK",
-            "content": {
-              "application/json": {
-                "schema": {
-                  "properties": {
-<<<<<<< HEAD
-                    "notifications": {
-                      "type": "array",
-                      "items": {
-                        "$ref": "#/components/schemas/notification"
-                      }
-=======
-                    "order": {
-                      "$ref": "#/components/schemas/order"
->>>>>>> origin/master
-                    }
-                  }
-                }
-              }
-            }
-          }
-        }
-      }
-    },
-<<<<<<< HEAD
-    "/notifications/{id}/resend": {
-      "post": {
-        "operationId": "PostNotificationsNotificationResend",
-        "summary": "Resend Notification",
-        "description": "Resends a previously sent notifications, with the same data but optionally to a different address",
-=======
     "/order/{id}/claims": {
       "post": {
         "operationId": "PostOrdersOrderClaims",
         "summary": "Create a Claim",
         "description": "Creates a Claim.",
->>>>>>> origin/master
         "parameters": [
           {
             "in": "path",
             "name": "id",
             "required": true,
-<<<<<<< HEAD
-            "description": "The id of the Notification",
-=======
             "description": "The id of the Order.",
->>>>>>> origin/master
-            "schema": {
-              "type": "string"
-            }
-          }
-        ],
-<<<<<<< HEAD
-        "tags": [
-          "Notification"
-=======
+            "schema": {
+              "type": "string"
+            }
+          }
+        ],
         "requestBody": {
           "content": {
             "application/json": {
@@ -1784,7 +1683,6 @@
         },
         "tags": [
           "Order"
->>>>>>> origin/master
         ],
         "responses": {
           "200": {
@@ -2006,7 +1904,7 @@
             "in": "path",
             "name": "id",
             "required": true,
-            "description": "The id of the Swap.",
+            "description": "The id of the Order.",
             "schema": {
               "type": "string"
             }
@@ -2296,7 +2194,7 @@
       "get": {
         "operationId": "GetOrders",
         "summary": "List Orders",
-        "description": "Retrieves an list of Orders",
+        "description": "Retrieves a list of Orders",
         "tags": [
           "Order"
         ],
@@ -2606,6 +2504,14 @@
                       "properties": {
                         "item_id": {
                           "description": "The id of the Line Item.",
+                          "type": "string"
+                        },
+                        "reason_id": {
+                          "description": "The id of the Return Reason to use.",
+                          "type": "string"
+                        },
+                        "note": {
+                          "description": "An optional note with information about the Return.",
                           "type": "string"
                         },
                         "quantity": {
@@ -2781,510 +2687,6 @@
                   "properties": {
                     "order": {
                       "$ref": "#/components/schemas/order"
-                    }
-                  }
-                }
-              }
-            }
-          }
-        }
-      }
-    },
-    "/discounts/{id}/regions/{region_id}": {
-      "post": {
-        "operationId": "PostDiscountsDiscountRegionsRegion",
-        "summary": "Adds Region availability",
-        "description": "Adds a Region to the list of Regions that a Discount can be used in.",
-        "parameters": [
-          {
-            "in": "path",
-            "name": "id",
-            "required": true,
-            "description": "The id of the Discount.",
-            "schema": {
-              "type": "string"
-            }
-          },
-          {
-            "in": "path",
-            "name": "region_id",
-            "required": true,
-            "description": "The id of the Region.",
-            "schema": {
-              "type": "string"
-            }
-          }
-        ],
-        "tags": [
-          "Discount"
-        ],
-        "responses": {
-          "200": {
-            "description": "OK",
-            "content": {
-              "application/json": {
-                "schema": {
-                  "properties": {
-                    "discount": {
-                      "$ref": "#/components/schemas/discount"
-                    }
-                  }
-                }
-              }
-            }
-          }
-        }
-      },
-      "delete": {
-        "operationId": "DeleteDiscountsDiscountRegionsRegion",
-        "summary": "Remove Region availability",
-        "description": "Removes a Region from the list of Regions that a Discount can be used in.",
-        "parameters": [
-          {
-            "in": "path",
-            "name": "id",
-            "required": true,
-            "description": "The id of the Discount.",
-            "schema": {
-              "type": "string"
-            }
-          },
-          {
-            "in": "path",
-            "name": "region_id",
-            "required": true,
-            "description": "The id of the Region.",
-            "schema": {
-              "type": "string"
-            }
-          }
-        ],
-        "tags": [
-          "Discount"
-        ],
-        "responses": {
-          "200": {
-            "description": "OK",
-            "content": {
-              "application/json": {
-                "schema": {
-                  "properties": {
-                    "discount": {
-                      "$ref": "#/components/schemas/discount"
-                    }
-                  }
-                }
-              }
-            }
-          }
-        }
-      }
-    },
-    "/discounts/{id}/products/{product_id}": {
-      "post": {
-        "operationId": "DeleteDiscountsDiscountProductsProduct",
-        "summary": "Remove Product availability",
-        "description": "Removes a Product from the list of Products that a Discount can be used for.",
-        "parameters": [
-          {
-            "in": "path",
-            "name": "id",
-            "required": true,
-            "description": "The id of the Discount.",
-            "schema": {
-              "type": "string"
-            }
-          },
-          {
-            "in": "path",
-            "name": "product_id",
-            "required": true,
-            "description": "The id of the Product.",
-            "schema": {
-              "type": "string"
-            }
-          }
-        ],
-        "tags": [
-          "Discount"
-        ],
-        "responses": {
-          "200": {
-            "description": "OK",
-            "content": {
-              "application/json": {
-                "schema": {
-                  "properties": {
-                    "discount": {
-                      "$ref": "#/components/schemas/discount"
-                    }
-                  }
-                }
-              }
-            }
-          }
-        }
-      }
-    },
-    "/discounts": {
-      "post": {
-        "operationId": "PostDiscounts",
-        "summary": "Creates a Discount",
-        "description": "Creates a Discount with a given set of rules that define how the Discount behaves.",
-        "requestBody": {
-          "content": {
-            "application/json": {
-              "schema": {
-                "properties": {
-                  "code": {
-                    "type": "string",
-                    "description": "A unique code that will be used to redeem the Discount"
-                  },
-                  "is_dynamic": {
-                    "type": "string",
-                    "description": "Whether the Discount should have multiple instances of itself, each with a different code. This can be useful for automatically generated codes that all have to follow a common set of rules."
-                  },
-                  "rule": {
-                    "description": "The Discount Rule that defines how Discounts are calculated",
-                    "oneOf": [
-                      {
-                        "$ref": "#/components/schemas/discount_rule"
-                      }
-                    ]
-                  },
-                  "is_disabled": {
-                    "type": "boolean",
-                    "description": "Whether the Discount code is disabled on creation. You will have to enable it later to make it available to Customers."
-                  },
-                  "starts_at": {
-                    "type": "string",
-                    "format": "date-time",
-                    "description": "The time at which the Discount should be available."
-                  },
-                  "ends_at": {
-                    "type": "string",
-                    "format": "date-time",
-                    "description": "The time at which the Discount should no longer be available."
-                  },
-                  "regions": {
-                    "description": "A list of Region ids representing the Regions in which the Discount can be used.",
-                    "type": "array",
-                    "items": {
-                      "type": "string"
-                    }
-                  },
-                  "metadata": {
-                    "description": "An optional set of key-value pairs to hold additional information.",
-                    "type": "object"
-                  }
-                }
-              }
-            }
-          }
-        },
-        "tags": [
-          "Discount"
-        ],
-        "responses": {
-          "200": {
-            "description": "OK",
-            "content": {
-              "application/json": {
-                "schema": {
-                  "properties": {
-                    "discount": {
-                      "$ref": "#/components/schemas/discount"
-                    }
-                  }
-                }
-              }
-            }
-          }
-        }
-      },
-      "get": {
-        "operationId": "GetDiscounts",
-        "summary": "List Discounts",
-        "description": "Retrieves a list of Discounts",
-        "tags": [
-          "Discount"
-        ],
-        "responses": {
-          "200": {
-            "description": "OK",
-            "content": {
-              "application/json": {
-                "schema": {
-                  "properties": {
-                    "discount": {
-                      "$ref": "#/components/schemas/discount"
-                    }
-                  }
-                }
-              }
-            }
-          }
-        }
-      }
-    },
-    "/discounts/{id}/dynamic-codes": {
-      "post": {
-        "operationId": "PostDiscountsDiscountDynamicCodes",
-        "summary": "Create a dynamic Discount code",
-        "description": "Creates a unique code that can map to a parent Discount. This is useful if you want to automatically generate codes with the same behaviour.",
-        "parameters": [
-          {
-            "in": "path",
-            "name": "id",
-            "required": true,
-            "description": "The id of the Discount to create the dynamic code from.\"",
-            "schema": {
-              "type": "string"
-            }
-          }
-        ],
-        "tags": [
-          "Discount"
-        ],
-        "responses": {
-          "200": {
-            "description": "OK",
-            "content": {
-              "application/json": {
-                "schema": {
-                  "properties": {
-                    "discount": {
-                      "$ref": "#/components/schemas/discount"
-                    }
-                  }
-                }
-              }
-            }
-          }
-        },
-        "requestBody": {
-          "content": {
-            "application/json": {
-              "schema": {
-                "type": "object",
-                "required": [
-                  "code"
-                ],
-                "properties": {
-                  "code": {
-                    "type": "string",
-                    "description": "The unique code that will be used to redeem the Discount."
-                  },
-                  "metadata": {
-                    "type": "object",
-                    "description": "An optional set of key-value paris to hold additional information."
-                  }
-                }
-              }
-            }
-          }
-        }
-      }
-    },
-    "/discounts/{id}": {
-      "delete": {
-        "operationId": "DeleteDiscountsDiscount",
-        "summary": "Delete a Discount",
-        "description": "Deletes a Discount.",
-        "parameters": [
-          {
-            "in": "path",
-            "name": "id",
-            "required": true,
-            "description": "The id of the Discount",
-            "schema": {
-              "type": "string"
-            }
-          }
-        ],
-        "tags": [
-          "Discount"
-        ],
-        "responses": {
-          "200": {
-            "description": "OK",
-            "content": {
-              "application/json": {
-                "schema": {
-                  "properties": {
-                    "id": {
-                      "type": "string",
-                      "description": "The id of the deleted Discount"
-                    },
-                    "object": {
-                      "type": "string",
-                      "description": "The type of the object that was deleted."
-                    },
-                    "deleted": {
-                      "type": "boolean"
-                    }
-                  }
-                }
-              }
-            }
-          }
-        }
-      },
-      "get": {
-        "operationId": "GetDiscountsDiscount",
-        "summary": "Retrieve a Discount",
-        "description": "Retrieves a Discount",
-        "parameters": [
-          {
-            "in": "path",
-            "name": "id",
-            "required": true,
-            "description": "The id of the Discount",
-            "schema": {
-              "type": "string"
-            }
-          }
-        ],
-        "tags": [
-          "Discount"
-        ],
-        "responses": {
-          "200": {
-            "description": "OK",
-            "content": {
-              "application/json": {
-                "schema": {
-                  "properties": {
-                    "discount": {
-                      "$ref": "#/components/schemas/discount"
-                    }
-                  }
-                }
-              }
-            }
-          }
-        }
-      },
-      "post": {
-        "operationId": "PostDiscountsDiscount",
-        "summary": "Update a Discount",
-        "description": "Updates a Discount with a given set of rules that define how the Discount behaves.",
-        "parameters": [
-          {
-            "in": "path",
-            "name": "id",
-            "required": true,
-            "description": "The id of the Discount.",
-            "schema": {
-              "type": "string"
-            }
-          }
-        ],
-        "requestBody": {
-          "content": {
-            "application/json": {
-              "schema": {
-                "properties": {
-                  "code": {
-                    "type": "string",
-                    "description": "A unique code that will be used to redeem the Discount"
-                  },
-                  "is_dynamic": {
-                    "type": "string",
-                    "description": "Whether the Discount should have multiple instances of itself, each with a different code. This can be useful for automatically generated codes that all have to follow a common set of rules."
-                  },
-                  "rule": {
-                    "description": "The Discount Rule that defines how Discounts are calculated",
-                    "oneOf": [
-                      {
-                        "$ref": "#/components/schemas/discount_rule"
-                      }
-                    ]
-                  },
-                  "is_disabled": {
-                    "type": "boolean",
-                    "description": "Whether the Discount code is disabled on creation. You will have to enable it later to make it available to Customers."
-                  },
-                  "starts_at": {
-                    "type": "string",
-                    "format": "date-time",
-                    "description": "The time at which the Discount should be available."
-                  },
-                  "ends_at": {
-                    "type": "string",
-                    "format": "date-time",
-                    "description": "The time at which the Discount should no longer be available."
-                  },
-                  "regions": {
-                    "description": "A list of Region ids representing the Regions in which the Discount can be used.",
-                    "type": "array",
-                    "items": {
-                      "type": "string"
-                    }
-                  }
-                }
-              }
-            }
-          }
-        },
-        "tags": [
-          "Discount"
-        ],
-        "responses": {
-          "200": {
-            "description": "OK",
-            "content": {
-              "application/json": {
-                "schema": {
-                  "properties": {
-                    "discount": {
-                      "$ref": "#/components/schemas/discount"
-                    }
-                  }
-                }
-              }
-            }
-          }
-        }
-      }
-    },
-    "/discounts/{id}/dynamic-codes/{code}": {
-      "delete": {
-        "operationId": "DeleteDiscountsDiscountDynamicCodesCode",
-        "summary": "Delete a dynamic code",
-        "description": "Deletes a dynamic code from a Discount.",
-        "parameters": [
-          {
-            "in": "path",
-            "name": "id",
-            "required": true,
-            "description": "The id of the Discount",
-            "schema": {
-              "type": "string"
-            }
-          },
-          {
-            "in": "path",
-            "name": "code",
-            "required": true,
-            "description": "The id of the Discount",
-            "schema": {
-              "type": "string"
-            }
-          }
-        ],
-        "tags": [
-          "Discount"
-        ],
-        "responses": {
-          "200": {
-            "description": "OK",
-            "content": {
-              "application/json": {
-                "schema": {
-                  "properties": {
-                    "discount": {
-                      "$ref": "#/components/schemas/discount"
                     }
                   }
                 }
@@ -5163,6 +4565,183 @@
         }
       }
     },
+    "/return-reasons": {
+      "post": {
+        "operationId": "PostReturnReasons",
+        "summary": "Create a Return Reason",
+        "description": "Creates a Return Reason",
+        "requestBody": {
+          "content": {
+            "application/json": {
+              "schema": {
+                "properties": {
+                  "label": {
+                    "description": "The label to display to the Customer.",
+                    "type": "string"
+                  },
+                  "value": {
+                    "description": "The value that the Return Reason will be identified by. Must be unique.",
+                    "type": "string"
+                  },
+                  "description": {
+                    "description": "An optional description to for the Reason.",
+                    "type": "string"
+                  },
+                  "metadata": {
+                    "description": "An optional set of key-value pairs with additional information.",
+                    "type": "object"
+                  }
+                }
+              }
+            }
+          }
+        },
+        "tags": [
+          "Return Reason"
+        ],
+        "responses": {
+          "200": {
+            "description": "OK",
+            "content": {
+              "application/json": {
+                "schema": {
+                  "properties": {
+                    "return_reason": {
+                      "$ref": "#/components/schemas/return_reason"
+                    }
+                  }
+                }
+              }
+            }
+          }
+        }
+      },
+      "get": {
+        "operationId": "GetReturnReasons",
+        "summary": "List Return Reasons",
+        "description": "Retrieves a list of Return Reasons.",
+        "tags": [
+          "Return Reason"
+        ],
+        "responses": {
+          "200": {
+            "description": "OK",
+            "content": {
+              "application/json": {
+                "schema": {
+                  "properties": {
+                    "return_reasons": {
+                      "type": "array",
+                      "items": {
+                        "$ref": "#/components/schemas/return_reason"
+                      }
+                    }
+                  }
+                }
+              }
+            }
+          }
+        }
+      }
+    },
+    "/return-reasons/{id}": {
+      "get": {
+        "operationId": "GetReturnReasonsReason",
+        "summary": "Retrieve a Return Reason",
+        "description": "Retrieves a Return Reason.",
+        "parameters": [
+          {
+            "in": "path",
+            "name": "id",
+            "required": true,
+            "description": "The id of the Return Reason.",
+            "schema": {
+              "type": "string"
+            }
+          }
+        ],
+        "tags": [
+          "Return Reason"
+        ],
+        "responses": {
+          "200": {
+            "description": "OK",
+            "content": {
+              "application/json": {
+                "schema": {
+                  "properties": {
+                    "return_reason": {
+                      "$ref": "#/components/schemas/return_reason"
+                    }
+                  }
+                }
+              }
+            }
+          }
+        }
+      },
+      "post": {
+        "operationId": "PostReturnReasonsReason",
+        "summary": "Update a Return Reason",
+        "description": "Updates a Return Reason",
+        "parameters": [
+          {
+            "in": "path",
+            "name": "id",
+            "required": true,
+            "description": "The id of the Return Reason.",
+            "schema": {
+              "type": "string"
+            }
+          }
+        ],
+        "requestBody": {
+          "content": {
+            "application/json": {
+              "schema": {
+                "properties": {
+                  "label": {
+                    "description": "The label to display to the Customer.",
+                    "type": "string"
+                  },
+                  "value": {
+                    "description": "The value that the Return Reason will be identified by. Must be unique.",
+                    "type": "string"
+                  },
+                  "description": {
+                    "description": "An optional description to for the Reason.",
+                    "type": "string"
+                  },
+                  "metadata": {
+                    "description": "An optional set of key-value pairs with additional information.",
+                    "type": "object"
+                  }
+                }
+              }
+            }
+          }
+        },
+        "tags": [
+          "Return Reason"
+        ],
+        "responses": {
+          "200": {
+            "description": "OK",
+            "content": {
+              "application/json": {
+                "schema": {
+                  "properties": {
+                    "return_reason": {
+                      "$ref": "#/components/schemas/return_reason"
+                    }
+                  }
+                }
+              }
+            }
+          }
+        }
+      }
+    },
     "/returns": {
       "get": {
         "operationId": "GetReturns",
@@ -5660,35 +5239,6 @@
         }
       }
     },
-    "/swaps": {
-      "get": {
-        "operationId": "GetSwaps",
-        "summary": "List Swaps",
-        "description": "Retrieves a list of Swaps.",
-        "tags": [
-          "Swap"
-        ],
-        "responses": {
-          "200": {
-            "description": "OK",
-            "content": {
-              "application/json": {
-                "schema": {
-                  "properties": {
-                    "swaps": {
-                      "type": "array",
-                      "items": {
-                        "$ref": "#/components/schemas/swap"
-                      }
-                    }
-                  }
-                }
-              }
-            }
-          }
-        }
-      }
-    },
     "/store/currencies/{code}": {
       "post": {
         "operationId": "PostStoreCurrenciesCode",
@@ -5862,6 +5412,35 @@
         }
       }
     },
+    "/swaps": {
+      "get": {
+        "operationId": "GetSwaps",
+        "summary": "List Swaps",
+        "description": "Retrieves a list of Swaps.",
+        "tags": [
+          "Swap"
+        ],
+        "responses": {
+          "200": {
+            "description": "OK",
+            "content": {
+              "application/json": {
+                "schema": {
+                  "properties": {
+                    "swaps": {
+                      "type": "array",
+                      "items": {
+                        "$ref": "#/components/schemas/swap"
+                      }
+                    }
+                  }
+                }
+              }
+            }
+          }
+        }
+      }
+    },
     "/variants": {
       "get": {
         "operationId": "GetVariants",
@@ -8021,6 +7600,60 @@
             "description": "The quantity that was received in the warehouse.",
             "type": "integer"
           },
+          "reason": {
+            "description": "The reason for returning the item.",
+            "anyOf": [
+              {
+                "$ref": "#/components/schemas/return_reason"
+              }
+            ]
+          },
+          "note": {
+            "description": "An optional note with additional details about the Return.",
+            "type": "string"
+          },
+          "metadata": {
+            "description": "An optional key-value map with additional information.",
+            "type": "object"
+          }
+        }
+      },
+      "return_reason": {
+        "title": "Return Reason",
+        "description": "A Reason for why a given product is returned. A Return Reason can be used on Return Items in order to indicate why a Line Item was returned.",
+        "x-resourceId": "return_reason",
+        "properties": {
+          "id": {
+            "description": "The id of the Return Reason will start with `rr_`.",
+            "type": "string"
+          },
+          "description": {
+            "description": "A description of the Reason.",
+            "type": "string"
+          },
+          "label": {
+            "description": "A text that can be displayed to the Customer as a reason.",
+            "type": "string"
+          },
+          "value": {
+            "description": "The value to identify the reason by.",
+            "type": "string"
+          },
+          "created_at": {
+            "description": "The date with timezone at which the resource was created.",
+            "type": "string",
+            "format": "date-time"
+          },
+          "updated_at": {
+            "description": "The date with timezone at which the resource was last updated.",
+            "type": "string",
+            "format": "date-time"
+          },
+          "deleted_at": {
+            "description": "The date with timezone at which the resource was deleted.",
+            "type": "string",
+            "format": "date-time"
+          },
           "metadata": {
             "description": "An optional key-value map with additional information.",
             "type": "object"
